const { assert, expect } = require("chai")
const { network, deployments, ethers } = require("hardhat")
const { developmentChains, networkConfig } = require("../../../utils/_networks")
const {
    advanceTime,
    impersonateAccount,
    getCollateralStateFromIndex,
    CollateralStates,
} = require("../../../utils/_helpers")

const totalParticipants = 4 // Create term param
const cycleTime = 180 // Create term param
const contributionAmount = 10 // Create term param
const contributionPeriod = 120 // Create term param
const registrationPeriod = 120 // Create term param

let takaturnDiamond

async function payTestContribution(termId, defaulterIndex) {
    for (let i = 1; i <= totalParticipants; i++) {
        try {
            if (i != defaulterIndex) {
                await takaturnDiamond.connect(accounts[i]).payContribution(termId)
            }
        } catch (error) {}
    }
}

!developmentChains.includes(network.name)
    ? describe.skip
    : describe("Unit tests. Getters Facet", function () {
          const chainId = network.config.chainId

          let deployer, participant_1, participant_2, participant_3

          let takaturnDiamondDeployer, takaturnDiamondParticipant_1

          beforeEach(async () => {
              // Get the accounts
              accounts = await ethers.getSigners()
              deployer = accounts[0]
              participant_1 = accounts[1]
              participant_2 = accounts[2]
              participant_3 = accounts[3]
              participant_4 = accounts[4]
              usdcOwner = accounts[13]
              usdcMasterMinter = accounts[14]
              usdcRegularMinter = accounts[15]
              usdcLostAndFound = accounts[16]

              // Deploy contracts
              await deployments.fixture(["mocks"])
              takaturnDiamond = await ethers.getContract("TakaturnDiamond")
              aggregator = await ethers.getContract("MockEthUsdAggregator")

              const usdcAddress = networkConfig[chainId]["usdc"]

              usdc = await ethers.getContractAt(
                  "@openzeppelin/contracts/token/ERC20/IERC20.sol:IERC20",
                  usdcAddress
              )

              // Connect the accounts
              takaturnDiamondDeployer = takaturnDiamond.connect(deployer)
              takaturnDiamondParticipant_1 = takaturnDiamond.connect(participant_1)
              takaturnDiamondParticipant_2 = takaturnDiamond.connect(participant_2)
              takaturnDiamondParticipant_3 = takaturnDiamond.connect(participant_3)
              takaturnDiamondParticipant_4 = takaturnDiamond.connect(participant_4)

              // Create three terms
              for (let i = 0; i < 3; i++) {
                  await takaturnDiamondParticipant_1.createTerm(
                      totalParticipants,
                      registrationPeriod,
                      cycleTime,
                      contributionAmount,
                      contributionPeriod,
                      usdc
                  )
              }

              const lastTerm = await takaturnDiamondDeployer.getTermsId()
              const termId = lastTerm[0]
              for (let i = 1; i <= totalParticipants; i++) {
                  // Get the collateral payment deposit
                  const entrance = await takaturnDiamondDeployer.minCollateralToDeposit(
                      termId,
                      i - 1
                  )
                  // Each participant joins the term
                  await takaturnDiamond
                      .connect(accounts[i])
                      ["joinTerm(uint256,bool)"](1, false, { value: entrance })
                  await takaturnDiamond
                      .connect(accounts[i])
                      ["joinTerm(uint256,bool)"](2, false, { value: entrance })
              }

              await advanceTime(registrationPeriod + 1)
              await takaturnDiamond.startTerm(1)
              await takaturnDiamond.startTerm(2)

              const balanceForUser = contributionAmount * totalParticipants * 10 ** 6

              const usdcWhale = networkConfig[chainId]["usdcWhale"]
              await impersonateAccount(usdcWhale)
              const whale = await ethers.getSigner(usdcWhale)
              usdcWhaleSigner = usdc.connect(whale)

              let userAddress
              for (let i = 1; i <= totalParticipants; i++) {
                  userAddress = accounts[i].address
                  await usdcWhaleSigner.transfer(userAddress, balanceForUser, {
                      gasLimit: 1000000,
                  })

                  await usdc.connect(accounts[i]).approve(takaturnDiamond, balanceForUser * 10 ** 6)
              }
          })

          describe("Allowance", function () {
              it("Calculate the correct allowance", async function () {
                  const neededAllowanceAtBeginning =
                      await takaturnDiamondDeployer.getNeededAllowance(participant_1.address)
                  const expectedAllowanceAtBeginning =
                      contributionAmount * totalParticipants * 2 * 10 ** 6

                  await advanceTime(cycleTime + 1)
                  await takaturnDiamond.closeFundingPeriod(1)
                  await takaturnDiamond.startNewCycle(1)

                  const neededNewAllowance = await takaturnDiamondDeployer.getNeededAllowance(
                      participant_1.address
                  )
                  const expectedNewAllowance =
                      expectedAllowanceAtBeginning - contributionAmount * 10 ** 6

                  assert.equal(
                      neededAllowanceAtBeginning.toString(),
                      expectedAllowanceAtBeginning.toString()
                  )
                  assert(neededNewAllowance.toString() < neededAllowanceAtBeginning.toString())
                  assert.equal(neededNewAllowance.toString(), expectedNewAllowance.toString())
              })
          })
          describe("Withdrawable amount", function () {
              describe("When the collateral state is AcceptingCollateral", function () {
                  it("There is no withdrawable amount", async function () {
                      // The termId 0 is the first term and nobody has joined yet
                      const termId = 0

                      // Participant 1 joins the term
                      const entrance = await takaturnDiamond.minCollateralToDeposit(termId, 0)

                      await takaturnDiamondParticipant_1["joinTerm(uint256,bool)"](0, false, {
                          value: entrance,
                      })

                      const withdrawable =
                          await takaturnDiamondParticipant_1.getWithdrawableUserBalance(
                              termId,
                              participant_1.address
                          )

                      const collateral = await takaturnDiamondDeployer.getCollateralSummary(termId)

                      await expect(getCollateralStateFromIndex(collateral[1])).to.equal(
                          CollateralStates.AcceptingCollateral
                      )
                      assert.equal(collateral[4][0], participant_1.address) // The participant 1 is on the collateral depositors array

                      assert.equal(withdrawable.toString(), "0")
                  })
              })
              describe("When the collateral state is ReleasingCollateral", function () {
                  it("When the term expires, withdrawable should be equal to locked balance", async function () {
                      // The termId 0 is the first term and nobody has joined yet
                      const termId = 0

                      // Participant 1 joins the term
                      const entrance = await takaturnDiamond.minCollateralToDeposit(termId, 0)

                      await takaturnDiamondParticipant_1["joinTerm(uint256,bool)"](0, false, {
                          value: entrance,
                      })

                      await advanceTime(registrationPeriod + 1)

                      await takaturnDiamond.expireTerm(termId)

                      const withdrawable =
                          await takaturnDiamondParticipant_1.getWithdrawableUserBalance(
                              termId,
                              participant_1.address
                          )

                      const collateralParticipantSummary =
                          await takaturnDiamondParticipant_1.getDepositorCollateralSummary(
                              participant_1.address,
                              termId
                          )

                      const collateral = await takaturnDiamondDeployer.getCollateralSummary(termId)

                      await expect(takaturnDiamondParticipant_1.withdrawCollateral(termId))
                          .to.emit(takaturnDiamond, "OnCollateralWithdrawal")
                          .withArgs(
                              termId,
                              participant_1.address,
                              participant_1.address,
                              withdrawable
                          )

                      assert.equal(
                          collateralParticipantSummary[1].toString(),
                          collateralParticipantSummary[3].toString()
                      ) // Collateral members bank and collateral deposited by user are the same
                      assert.equal(collateralParticipantSummary[2].toString(), "0") // Collateral payment bank is 0

                      await expect(getCollateralStateFromIndex(collateral[1])).to.equal(
                          CollateralStates.ReleasingCollateral
                      )

                      assert.equal(
                          withdrawable.toString(),
                          collateralParticipantSummary[1].toString()
                      )
                  })

                  it("When the term finish, withdrawable should be equal to locked balance, can withdraw collateral", async function () {
                      // The termId 1 already started on the before each
                      const termId = 1

                      // First cycle
                      for (let i = 1; i <= totalParticipants; i++) {
                          try {
                              await takaturnDiamond.connect(accounts[i]).payContribution(termId)
                          } catch (error) {}
                      }

                      advanceTime(cycleTime + 1)

                      await takaturnDiamond.closeFundingPeriod(termId)

                      await takaturnDiamond.startNewCycle(termId)

                      // Second cycle
                      for (let i = 1; i <= totalParticipants; i++) {
                          try {
                              await takaturnDiamond.connect(accounts[i]).payContribution(termId)
                          } catch (error) {}
                      }

                      advanceTime(cycleTime + 1)

                      await takaturnDiamond.closeFundingPeriod(termId)
                      await takaturnDiamond.startNewCycle(termId)

                      // Third cycle
                      for (let i = 1; i <= totalParticipants; i++) {
                          try {
                              await takaturnDiamond.connect(accounts[i]).payContribution(termId)
                          } catch (error) {}
                      }

                      advanceTime(cycleTime + 1)

                      await takaturnDiamond.closeFundingPeriod(termId)
                      await takaturnDiamond.startNewCycle(termId)

                      // Fourth and last cycle
                      for (let i = 1; i <= totalParticipants; i++) {
                          try {
                              await takaturnDiamond.connect(accounts[i]).payContribution(termId)
                          } catch (error) {}
                      }

                      advanceTime(cycleTime + 1)

                      await takaturnDiamond.closeFundingPeriod(termId)

                      for (let i = 1; i <= totalParticipants; i++) {
                          const withdrawable = await takaturnDiamond.getWithdrawableUserBalance(
                              termId,
                              accounts[i].address
                          )

                          const participantCollateralSummary =
                              await takaturnDiamond.getDepositorCollateralSummary(
                                  accounts[i].address,
                                  termId
                              )

                          await expect(
                              takaturnDiamond.connect(accounts[i]).withdrawCollateral(termId)
                          )
                              .to.emit(takaturnDiamond, "OnCollateralWithdrawal")
                              .withArgs(
                                  termId,
                                  accounts[i].address,
                                  accounts[i].address,
                                  withdrawable
                              )

                          assert.equal(
                              withdrawable.toString(),
                              participantCollateralSummary[1].toString()
                          )
                      }

                      const collateral = await takaturnDiamondDeployer.getCollateralSummary(termId)

                      await expect(getCollateralStateFromIndex(collateral[1])).to.equal(
                          CollateralStates.ReleasingCollateral
                      )
                  })
              })
              describe("When the cycle is ongoing and there are payments", function () {
                  it("Should increase with payments", async function () {
                      const termId = 1

                      await advanceTime(cycleTime + 1)
                      await takaturnDiamond.closeFundingPeriod(termId)
                      await takaturnDiamond.startNewCycle(termId)

                      const withdrawable1 = await takaturnDiamond.getWithdrawableUserBalance(
                          termId,
                          participant_1.address
                      )

                      await takaturnDiamondParticipant_1.payContribution(termId)

                      const withdrawable2 = await takaturnDiamond.getWithdrawableUserBalance(
                          termId,
                          participant_1.address
                      )

                      await advanceTime(contributionPeriod + 1)
                      await takaturnDiamond.closeFundingPeriod(termId)

                      await takaturnDiamondParticipant_1.payContribution(termId)

                      const withdrawable3 = await takaturnDiamond.getWithdrawableUserBalance(
                          termId,
                          participant_1.address
                      )

                      await assert(withdrawable2 > withdrawable1)
                      await assert(withdrawable3 > withdrawable2)
                  })
              })
              describe("When the term is on going or ended and somebody is expelled before being beneficiary", function () {
                  beforeEach(async () => {
                      const termId = 1

                      // Pay contributions first cycle, participant 3 defaults
                      await payTestContribution(termId, 3)

                      // Manipulate ETH price to expel participant 3
                      await aggregator.setPrice("100000000000")

                      advanceTime(cycleTime + 1)

                      // Close funding period for first cycle
                      await takaturnDiamond.closeFundingPeriod(termId)

                      // Starts second cycle
                      await takaturnDiamond.startNewCycle(termId)

                      // Pay contributions second cycle, participant 3 defaults
                      await payTestContribution(termId, 3)

                      advanceTime(cycleTime + 1)

                      // Close funding period for second cycle
                      await takaturnDiamond.closeFundingPeriod(termId)
                      // The participant 3 is expelled here, second cycle, before being beneficiary
                  })
                  it("Checks, expelled before being beneficiary", async function () {
                      const termId = 1

                      const expelled = await takaturnDiamond.wasExpelled(
                          termId,
                          participant_3.address
                      )

                      const expelledBeforeBeneficiary =
                          await takaturnDiamond.expelledBeforeBeneficiary(
                              termId,
                              participant_3.address
                          )

                      const participantCollateralSummary =
                          await takaturnDiamond.getDepositorCollateralSummary(
                              participant_3.address,
                              termId
                          )

                      const participantFundSummary =
                          await takaturnDiamond.getParticipantFundSummary(
                              participant_3.address,
                              termId
                          )

                      assert.ok(expelled) // Expelled
                      assert.ok(expelledBeforeBeneficiary) // Expelled before being beneficiary
                      assert.ok(!participantCollateralSummary[0]) // Not a collateral member
                      assert.ok(!participantFundSummary[0]) // Not a participant
                      assert.ok(!participantFundSummary[1]) // Not a beneficiary
                  })

                  it("Before cycle expelled one will be beneficiary, withdrawable collateral equal to locked balance", async function () {
                      const termId = 1

                      const withdrawable =
                          await takaturnDiamondParticipant_1.getWithdrawableUserBalance(
                              termId,
                              participant_3.address
                          )

                      const participantCollateralSummary =
                          await takaturnDiamond.getDepositorCollateralSummary(
                              participant_3.address,
                              termId
                          )

                      // Can withdraw collateral
                      await expect(takaturnDiamondParticipant_3.withdrawCollateral(termId))
                          .to.emit(takaturnDiamond, "OnCollateralWithdrawal")
                          .withArgs(
                              termId,
                              participant_3.address,
                              participant_3.address,
                              withdrawable
                          )

                      await expect(
                          takaturnDiamondParticipant_3.withdrawFund(termId)
                      ).to.be.revertedWith("TT-FF-09") // Nothing to withdraw

                      // Withdrawable is equal to collateral locked
                      assert.equal(
                          withdrawable.toString(),
                          participantCollateralSummary[1].toString()
                      )
                  })

                  it("Cycle expelled one become beneficiary, withdrawable collateral equal to locked balance, withdraw fund allowed", async function () {
                      const termId = 1

                      // Starts third cycle
                      await takaturnDiamond.startNewCycle(termId)

                      // Pay contributions third cycle
                      await payTestContribution(termId, 3)

                      advanceTime(cycleTime + 1)

                      // Close funding period for third cycle
                      await takaturnDiamond.closeFundingPeriod(termId)

                      const withdrawable =
                          await takaturnDiamondParticipant_1.getWithdrawableUserBalance(
                              termId,
                              participant_3.address
                          )

                      const participantCollateralSummary =
                          await takaturnDiamond.getDepositorCollateralSummary(
                              participant_3.address,
                              termId
                          )

                      const participantFundSummary =
                          await takaturnDiamond.getParticipantFundSummary(
                              participant_3.address,
                              termId
                          )

                      const expelledBeforeBeneficiary =
                          await takaturnDiamond.expelledBeforeBeneficiary(
                              termId,
                              participant_3.address
                          )

                      // Can withdraw collateral and fund
                      await expect(takaturnDiamondParticipant_3.withdrawCollateral(termId))
                          .to.emit(takaturnDiamond, "OnCollateralWithdrawal")
                          .withArgs(
                              termId,
                              participant_3.address,
                              participant_3.address,
                              withdrawable
                          )

                      await expect(takaturnDiamondParticipant_3.withdrawFund(termId))
                          .to.emit(takaturnDiamond, "OnFundWithdrawn")
                          .withArgs(
                              termId,
                              participant_3.address,
                              participant_3.address,
                              participantFundSummary[4]
                          )

                      // Withdrawable is equal to collateral locked
                      assert.equal(
                          withdrawable.toString(),
                          participantCollateralSummary[1].toString()
                      )

                      assert.ok(!participantFundSummary[5]) // Money pot is never frozen if it is expelled before being beneficiary
                      assert.ok(participantFundSummary[1]) // Become a beneficiary
                      assert.ok(expelledBeforeBeneficiary) // But it was expelled before being beneficiary
                  })

                  describe("Cycle after the one that expelled participant become beneficiary", function () {
                      // Have not withdraw collateral nor fund yet

                      beforeEach(async () => {
                          const termId = 1

                          // Starts third cycle
                          await takaturnDiamond.startNewCycle(termId)

                          // Pay contributions third cycle
                          await payTestContribution(termId, 3)

                          advanceTime(cycleTime + 1)

                          // Close funding period for third cycle
                          await takaturnDiamond.closeFundingPeriod(termId)

                          // Starts fourth and last cycle
                          await takaturnDiamond.startNewCycle(termId)
                      })
                      it("Cycle ongoing, withdrawable collateral equal to locked balance, withdraw fund allowed", async function () {
                          const termId = 1

                          const withdrawable = await takaturnDiamond.getWithdrawableUserBalance(
                              termId,
                              participant_3.address
                          )

                          const participantCollateralSummary =
                              await takaturnDiamond.getDepositorCollateralSummary(
                                  participant_3.address,
                                  termId
                              )

                          const participantFundSummary =
                              await takaturnDiamond.getParticipantFundSummary(
                                  participant_3.address,
                                  termId
                              )

                          // Can withdraw collateral and fund
                          await expect(takaturnDiamondParticipant_3.withdrawCollateral(termId))
                              .to.emit(takaturnDiamond, "OnCollateralWithdrawal")
                              .withArgs(
                                  termId,
                                  participant_3.address,
                                  participant_3.address,
                                  withdrawable
                              )

                          await expect(takaturnDiamondParticipant_3.withdrawFund(termId))
                              .to.emit(takaturnDiamond, "OnFundWithdrawn")
                              .withArgs(
                                  termId,
                                  participant_3.address,
                                  participant_3.address,
                                  participantFundSummary[4]
                              )

                          // Withdrawable is equal to collateral members bank
                          assert.equal(
                              withdrawable.toString(),
                              participantCollateralSummary[1].toString()
                          )
                      })
                      it("Term ended", async function () {
                          const termId = 1

                          // Pay contributions fourth cycle
                          await payTestContribution(termId, 3)

                          await advanceTime(cycleTime + 1)

                          // Close funding period for fourth cycle. Term ended
                          await takaturnDiamond.closeFundingPeriod(termId)

                          const withdrawable = await takaturnDiamond.getWithdrawableUserBalance(
                              termId,
                              participant_3.address
                          )

                          const participantCollateralSummary =
                              await takaturnDiamond.getDepositorCollateralSummary(
                                  participant_3.address,
                                  termId
                              )

                          const participantFundSummary =
                              await takaturnDiamond.getParticipantFundSummary(
                                  participant_3.address,
                                  termId
                              )

                          // Can withdraw collateral and fund
                          await expect(takaturnDiamondParticipant_3.withdrawCollateral(termId))
                              .to.emit(takaturnDiamond, "OnCollateralWithdrawal")
                              .withArgs(
                                  termId,
                                  participant_3.address,
                                  participant_3.address,
                                  withdrawable
                              )

                          await expect(takaturnDiamondParticipant_3.withdrawFund(termId))
                              .to.emit(takaturnDiamond, "OnFundWithdrawn")
                              .withArgs(
                                  termId,
                                  participant_3.address,
                                  participant_3.address,
                                  participantFundSummary[4]
                              )

                          // Withdrawable is equal to collateral members bank
                          assert.equal(
                              withdrawable.toString(),
                              participantCollateralSummary[1].toString()
                          )
                      })
                  })
              })
          })
          describe("User's sets", function () {
              it("All users are in the participant set when the term start", async function () {
                  const termId = 1

                  for (let i = 1; i <= totalParticipants; i++) {
                      const participantSets = await takaturnDiamond
                          .connect(accounts[i])
                          .getUserSet(accounts[i].address, termId)

                      assert.ok(participantSets[0]) // On participant set
                      assert.ok(!participantSets[1]) // On beneficiary set
                      assert.ok(!participantSets[2]) // On defaulter set
                  }
              })

              it("The beneficiary is set on the beneficiary set", async function () {
                  const termId = 1

                  for (let i = 1; i <= totalParticipants; i++) {
                      try {
                          await takaturnDiamond.connect(accounts[i]).payContribution(termId)
                      } catch (error) {}
                  }

                  const participant_1_setsBefore = await takaturnDiamond.getUserSet(
                      participant_1.address,
                      termId
                  )

                  advanceTime(cycleTime + 1)

                  await takaturnDiamond.closeFundingPeriod(termId)

                  const participant_1_setsAfter = await takaturnDiamond.getUserSet(
                      participant_1.address,
                      termId
                  )

                  assert.ok(!participant_1_setsBefore[1]) // Not on beneficiary set before closing funding period
                  assert.ok(participant_1_setsAfter[1]) // On beneficiary set After closing funding period
              })

              it("The defaulters are set on the defaulters set", async function () {
                  const termId = 1

                  const participant_2_setsBefore = await takaturnDiamond.getUserSet(
                      participant_2.address,
                      termId
                  )

                  advanceTime(cycleTime + 1)

                  await takaturnDiamond.closeFundingPeriod(termId)

                  const participant_2_setsAfter = await takaturnDiamond.getUserSet(
                      participant_2.address,
                      termId
                  )

                  assert.ok(!participant_2_setsBefore[2]) // Not on defaulter set before closing funding period
                  assert.ok(participant_2_setsAfter[2]) // On defaulter set after closing funding period
              })

              it("Previous beneficiaries are set on the defaulters set when defaults", async function () {
                  const termId = 1

                  // First cycle participant 1 is beneficiary
                  for (let i = 1; i <= totalParticipants; i++) {
                      try {
                          await takaturnDiamond.connect(accounts[i]).payContribution(termId)
                      } catch (error) {}
                  }

                  advanceTime(cycleTime + 1)

                  await takaturnDiamond.closeFundingPeriod(termId)

                  // Second cycle participant 1 defaults
                  await takaturnDiamond.startNewCycle(termId)

                  const participant_1_setsBefore = await takaturnDiamond.getUserSet(
                      participant_1.address,
                      termId
                  )

                  advanceTime(cycleTime + 1)

                  await takaturnDiamond.closeFundingPeriod(termId)

                  const participant_1_setsAfter = await takaturnDiamond.getUserSet(
                      participant_1.address,
                      termId
                  )
                  assert.ok(participant_1_setsBefore[1]) // On beneficiary set before closing funding period
                  assert.ok(!participant_1_setsBefore[2]) // Not on defaulter set before closing funding period

                  assert.ok(!participant_1_setsAfter[1]) // Not on beneficiary set after closing funding period
                  assert.ok(participant_1_setsAfter[2]) // On Defaulter after closing funding period
              })

              it("Previous defaulters, non beneficiaries, are set on the participant set when pays after defaults", async function () {
                  const termId = 1

                  // First cycle, participant 3 defaults

                  advanceTime(cycleTime + 1)

                  await takaturnDiamond.closeFundingPeriod(termId)

                  // Second cycle, participant 3 pays
                  await takaturnDiamond.startNewCycle(termId)

                  const participant_3_setsBefore = await takaturnDiamond.getUserSet(
                      participant_3.address,
                      termId
                  )

                  for (let i = 1; i <= totalParticipants; i++) {
                      try {
                          await takaturnDiamond.connect(accounts[i]).payContribution(termId)
                      } catch (error) {}
                  }

                  advanceTime(cycleTime + 1)

                  await takaturnDiamond.closeFundingPeriod(termId)

                  const participant_3_setsAfter = await takaturnDiamond.getUserSet(
                      participant_3.address,
                      termId
                  )
                  assert.ok(participant_3_setsBefore[2]) // On defaulters set before closing funding period
                  assert.ok(!participant_3_setsBefore[0]) // Not on participant set before closing funding period

                  assert.ok(!participant_3_setsAfter[2]) // Not on defaulters set after closing funding period
                  assert.ok(participant_3_setsAfter[0]) // On participants after closing funding period
              })

              it("Previous defaulters, already beneficiaries, are set on the beneficiaries set when pays after defaults", async function () {
                  const termId = 1

                  // First cycle, participant 1 is beneficiary
                  for (let i = 1; i <= totalParticipants; i++) {
                      try {
                          await takaturnDiamond.connect(accounts[i]).payContribution(termId)
                      } catch (error) {}
                  }

                  advanceTime(cycleTime + 1)

                  await takaturnDiamond.closeFundingPeriod(termId)

                  // Second cycle, participant 1 defaults
                  await takaturnDiamond.startNewCycle(termId)

                  advanceTime(cycleTime + 1)

                  await takaturnDiamond.closeFundingPeriod(termId)

                  // Third cycle, participant 1 pays
                  await takaturnDiamond.startNewCycle(termId)

                  const participant_1_setsBefore = await takaturnDiamond.getUserSet(
                      participant_1.address,
                      termId
                  )

                  for (let i = 1; i <= totalParticipants; i++) {
                      try {
                          await takaturnDiamond.connect(accounts[i]).payContribution(termId)
                      } catch (error) {}
                  }

                  advanceTime(cycleTime + 1)

                  await takaturnDiamond.closeFundingPeriod(termId)

                  const participant_1_setsAfter = await takaturnDiamond.getUserSet(
                      participant_1.address,
                      termId
                  )
                  assert.ok(participant_1_setsBefore[2]) // On defaulters set before closing funding period
                  assert.ok(!participant_1_setsBefore[1]) // Not on beneficiaries set before closing funding period

                  assert.ok(!participant_1_setsAfter[2]) // Not on defaulters set after closing funding period
                  assert.ok(participant_1_setsAfter[1]) // On beneficiaries after closing funding period
              })

              it("Expelled participants are not in any set", async function () {
                  const termId = 1

                  await payTestContribution(termId, 3)

                  await aggregator.setPrice("100000000000")

                  advanceTime(cycleTime + 1)

                  await takaturnDiamond.closeFundingPeriod(termId)

                  await takaturnDiamond.startNewCycle(termId)

                  await payTestContribution(termId, 3)

                  advanceTime(cycleTime + 1)

                  await takaturnDiamond.closeFundingPeriod(termId)

                  const participant_3_sets = await takaturnDiamond.getUserSet(
                      participant_3.address,
                      termId
                  )

                  assert.ok(!participant_3_sets[0]) // Not on participant set
                  assert.ok(!participant_3_sets[1]) // Not on beneficiary set
                  assert.ok(!participant_3_sets[2]) // Not on defaulter set
              })

              it("Expelled participants are not in any set, even on their beneficiary cycle", async function () {
                  const termId = 1

                  await payTestContribution(termId, 3)

                  await aggregator.setPrice("100000000000")

                  advanceTime(cycleTime + 1)

                  await takaturnDiamond.closeFundingPeriod(termId)

                  await takaturnDiamond.startNewCycle(termId)

                  await payTestContribution(termId, 3)

                  advanceTime(cycleTime + 1)

                  await takaturnDiamond.closeFundingPeriod(termId)

                  await takaturnDiamond.startNewCycle(termId)

                  advanceTime(cycleTime + 1)

                  await takaturnDiamond.closeFundingPeriod(termId)

                  const participant_3_sets = await takaturnDiamond.getUserSet(
                      participant_3.address,
                      termId
                  )

                  assert.ok(!participant_3_sets[0]) // Not on participant set
                  assert.ok(!participant_3_sets[1]) // Not on beneficiary set
                  assert.ok(!participant_3_sets[2]) // Not on defaulter set
              })
          })
          describe("Beneficiaries", function () {
              it("Should return the current beneficiary", async function () {
                  const termId = 1

                  const currentBeneficiary = await takaturnDiamond.getCurrentBeneficiary(termId)

                  assert.equal(currentBeneficiary, participant_1.address)
              })

              it("Should return the next beneficiary", async function () {
                  const termId = 1

                  const nextBeneficiary = await takaturnDiamond.getNextBeneficiary(termId)

                  assert.equal(nextBeneficiary, participant_2.address)
              })
          })
          describe("Current or next cycle paid", function () {
              it("Nothing paid", async function () {
                  const termId = 1

                  // First cycle

                  const participant1Payments = await takaturnDiamond.currentOrNextCyclePaid(
                      participant_1,
                      termId
                  )
                  const participant3Payments = await takaturnDiamond.currentOrNextCyclePaid(
                      participant_3,
                      termId
                  )

                  assert.ok(!participant1Payments[0])
                  assert.ok(!participant1Payments[1])
                  assert.ok(!participant3Payments[0])
                  assert.ok(!participant3Payments[1])
              })
              it("Pay current cycle", async function () {
                  const termId = 1

                  // First cycle
                  await takaturnDiamondParticipant_3.payContribution(termId)

                  const participant1Payments = await takaturnDiamond.currentOrNextCyclePaid(
                      participant_1,
                      termId
                  )
                  const participant3Payments = await takaturnDiamond.currentOrNextCyclePaid(
                      participant_3,
                      termId
                  )

                  assert.ok(!participant1Payments[0])
                  assert.ok(!participant1Payments[1])
                  assert.ok(participant3Payments[0]) // Current cycle paid
                  assert.ok(!participant3Payments[1])
              })
              it("Pay current cycle and close funding period", async function () {
                  const termId = 1

                  await takaturnDiamondParticipant_3.payContribution(termId)

                  await advanceTime(contributionPeriod + 1)
                  // Close funding period
                  await takaturnDiamond.closeFundingPeriod(termId)

                  const participant1Payments = await takaturnDiamond.currentOrNextCyclePaid(
                      participant_1,
                      termId
                  )
                  const participant3Payments = await takaturnDiamond.currentOrNextCyclePaid(
                      participant_3,
                      termId
                  )

                  assert.ok(!participant1Payments[0])
                  assert.ok(!participant1Payments[1])
                  assert.ok(participant3Payments[0]) // Current cycle paid
                  assert.ok(!participant3Payments[1])
              })
              it("Pay next cycle, and emits event", async function () {
                  const termId = 1

                  await takaturnDiamondParticipant_3.payContribution(termId)

                  await advanceTime(contributionPeriod + 1)
                  // Close funding period
                  await takaturnDiamond.closeFundingPeriod(termId)

                  // Pay next cycle
                  const fundSummary = await takaturnDiamond.getFundSummary(termId)
                  const currentCycle = fundSummary[6]
                  const nextCycle = currentCycle + 1n

                  await expect(takaturnDiamondParticipant_1.payContribution(termId))
                      .to.emit(takaturnDiamond, "OnPaidContribution")
                      .withArgs(termId, participant_1.address, nextCycle)
                  await expect(takaturnDiamondParticipant_3.payContribution(termId))
                      .to.emit(takaturnDiamond, "OnPaidContribution")
                      .withArgs(termId, participant_3.address, nextCycle)

                  const participant1Payments = await takaturnDiamond.currentOrNextCyclePaid(
                      participant_1,
                      termId
                  )
                  const participant3Payments = await takaturnDiamond.currentOrNextCyclePaid(
                      participant_3,
                      termId
                  )

                  assert.ok(!participant1Payments[0])
                  assert.ok(participant1Payments[1]) // Next cycle paid
                  assert.ok(participant3Payments[0]) // Current cycle paid
                  assert.ok(participant3Payments[1]) // Next cycle paid
              })
              it("New cycle starts and some payments are in advanced", async function () {
                  const termId = 1

                  await takaturnDiamondParticipant_3.payContribution(termId)

                  await advanceTime(contributionPeriod + 1)
                  // Close funding period
                  await takaturnDiamond.closeFundingPeriod(termId)

                  // Pay next cycle
                  await takaturnDiamondParticipant_1.payContribution(termId)
                  await takaturnDiamondParticipant_3.payContribution(termId)

                  await advanceTime(cycleTime + 1)

                  // Second cycle
                  await takaturnDiamond.startNewCycle(termId)

                  const participant1Payments = await takaturnDiamond.currentOrNextCyclePaid(
                      participant_1,
                      termId
                  )
                  const participant3Payments = await takaturnDiamond.currentOrNextCyclePaid(
                      participant_3,
                      termId
                  )

                  assert.ok(participant1Payments[0]) // Current cycle paid
                  assert.ok(!participant1Payments[1])
                  assert.ok(participant3Payments[0]) // Current cycle paid
                  assert.ok(!participant3Payments[1])
              })
          })

<<<<<<< HEAD
          describe("Conversions", function () {
              it("Converts from collateral to stablecoin", async function () {
                  const expectedPrice = networkConfig[chainId]["initialPriceEthUsd"]
                  const actualPrice = await takaturnDiamond.getToStableConversionRate(1)

                  assert.equal(expectedPrice / 10 ** 8, actualPrice)
              })

              it("Converts from stablecoin to collateral", async function () {
                  const expectedPrice = 1
                  const actualPrice = await takaturnDiamond.getToCollateralConversionRate(2000)

                  assert.equal(expectedPrice, actualPrice)
=======
          describe("Remaining cycles contribution in wei", function () {
              beforeEach(async () => {
                  await takaturnDiamondParticipant_1.createTerm(
                      totalParticipants,
                      registrationPeriod,
                      cycleTime,
                      contributionAmount,
                      contributionPeriod,
                      usdc
                  )

                  const lastTerm = await takaturnDiamondDeployer.getTermsId()
                  const termId = lastTerm[0]
                  for (let i = 1; i <= totalParticipants; i++) {
                      // Get the collateral payment deposit
                      const entrance = await takaturnDiamondDeployer.minCollateralToDeposit(
                          termId,
                          i - 1
                      )
                      // Each participant joins the term
                      await takaturnDiamond
                          .connect(accounts[i])
                          ["joinTerm(uint256,bool)"](termId, false, { value: entrance })
                  }
              })
              it("Should return the correct amount at every point", async function () {
                  const lastTerm = await takaturnDiamondDeployer.getTermsId()
                  const termId = lastTerm[0]

                  const rccWei_Initializing =
                      await takaturnDiamond.getRemainingCyclesContributionWei(termId)

                  await advanceTime(registrationPeriod + 1)

                  // First cycle
                  await takaturnDiamond.startTerm(termId)

                  const rccWei_AcceptingContributionsFirstCycle =
                      await takaturnDiamond.getRemainingCyclesContributionWei(termId)

                  for (let i = 1; i <= totalParticipants; i++) {
                      try {
                          await takaturnDiamond.connect(accounts[i]).payContribution(termId)
                      } catch {}
                  }

                  await advanceTime(contributionPeriod + 1)
                  await takaturnDiamond.closeFundingPeriod(termId)

                  const rccWei_CycleOnGoingFirstCycle =
                      await takaturnDiamond.getRemainingCyclesContributionWei(termId)

                  await advanceTime(cycleTime + 1)

                  // Second cycle
                  await takaturnDiamond.startNewCycle(termId)

                  const rccWei_AcceptingContributionsSecondCycle =
                      await takaturnDiamond.getRemainingCyclesContributionWei(termId)

                  for (let i = 1; i <= totalParticipants; i++) {
                      try {
                          await takaturnDiamond.connect(accounts[i]).payContribution(termId)
                      } catch {}
                  }

                  await advanceTime(contributionPeriod + 1)
                  await takaturnDiamond.closeFundingPeriod(termId)

                  const rccWei_CycleOnGoingSecondCycle =
                      await takaturnDiamond.getRemainingCyclesContributionWei(termId)

                  await advanceTime(cycleTime + 1)

                  // Third cycle
                  await takaturnDiamond.startNewCycle(termId)

                  const rccWei_AcceptingContributionsThirdCycle =
                      await takaturnDiamond.getRemainingCyclesContributionWei(termId)

                  for (let i = 1; i <= totalParticipants; i++) {
                      try {
                          await takaturnDiamond.connect(accounts[i]).payContribution(termId)
                      } catch {}
                  }

                  await advanceTime(contributionPeriod + 1)
                  await takaturnDiamond.closeFundingPeriod(termId)

                  const rccWei_CycleOnGoingThirdCycle =
                      await takaturnDiamond.getRemainingCyclesContributionWei(termId)

                  await advanceTime(cycleTime + 1)

                  // Fourth cycle
                  await takaturnDiamond.startNewCycle(termId)

                  const rccWei_AcceptingContributionsFourthCycle =
                      await takaturnDiamond.getRemainingCyclesContributionWei(termId)

                  for (let i = 1; i <= totalParticipants; i++) {
                      try {
                          await takaturnDiamond.connect(accounts[i]).payContribution(termId)
                      } catch {}
                  }

                  await advanceTime(contributionPeriod + 1)
                  await takaturnDiamond.closeFundingPeriod(termId)

                  const rccWei_CycleOnGoingFourthCycle =
                      await takaturnDiamond.getRemainingCyclesContributionWei(termId)

                  await advanceTime(cycleTime + 1)
                  await expect(takaturnDiamond.startNewCycle(termId)).to.be.revertedWith("TT-LF-02")

                  assert.equal(rccWei_Initializing, rccWei_AcceptingContributionsFirstCycle)
                  assert(rccWei_AcceptingContributionsFirstCycle > rccWei_CycleOnGoingFirstCycle)
                  assert.equal(
                      rccWei_CycleOnGoingFirstCycle,
                      rccWei_AcceptingContributionsSecondCycle
                  )
                  assert(rccWei_AcceptingContributionsSecondCycle > rccWei_CycleOnGoingSecondCycle)
                  assert.equal(
                      rccWei_CycleOnGoingSecondCycle,
                      rccWei_AcceptingContributionsThirdCycle
                  )
                  assert(rccWei_AcceptingContributionsThirdCycle > rccWei_CycleOnGoingThirdCycle)
                  assert.equal(
                      rccWei_CycleOnGoingThirdCycle,
                      rccWei_AcceptingContributionsFourthCycle
                  )
                  assert(rccWei_AcceptingContributionsFourthCycle > rccWei_CycleOnGoingFourthCycle)
                  assert.equal(rccWei_CycleOnGoingFourthCycle, 0n)
>>>>>>> 5fa82d23
              })
          })
      })<|MERGE_RESOLUTION|>--- conflicted
+++ resolved
@@ -1035,7 +1035,6 @@
               })
           })
 
-<<<<<<< HEAD
           describe("Conversions", function () {
               it("Converts from collateral to stablecoin", async function () {
                   const expectedPrice = networkConfig[chainId]["initialPriceEthUsd"]
@@ -1049,7 +1048,8 @@
                   const actualPrice = await takaturnDiamond.getToCollateralConversionRate(2000)
 
                   assert.equal(expectedPrice, actualPrice)
-=======
+              })
+          })
           describe("Remaining cycles contribution in wei", function () {
               beforeEach(async () => {
                   await takaturnDiamondParticipant_1.createTerm(
@@ -1183,7 +1183,6 @@
                   )
                   assert(rccWei_AcceptingContributionsFourthCycle > rccWei_CycleOnGoingFourthCycle)
                   assert.equal(rccWei_CycleOnGoingFourthCycle, 0n)
->>>>>>> 5fa82d23
               })
           })
       })