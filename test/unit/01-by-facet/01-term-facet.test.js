--- conflicted
+++ resolved
@@ -120,224 +120,194 @@
           })
 
           describe("Join a term", function () {
-              describe("On the next available position", function () {
-                  it("Should join term", async function () {
-                      const lastTerm = await takaturnDiamondDeployer.getTermsId()
-                      const termId = lastTerm[0]
-                      const wrongTermId = termId + 1n
-
-                      // Get the collateral payment deposit
-                      const term = await takaturnDiamondDeployer.getTermSummary(termId)
-                      const entrance = await takaturnDiamondDeployer.minCollateralToDeposit(
-                          term.termId,
-                          0
-                      )
+              it("Should join term", async function () {
+                  const lastTerm = await takaturnDiamondDeployer.getTermsId()
+                  const termId = lastTerm[0]
+                  const wrongTermId = termId + 1n
+
+                  // Get the collateral payment deposit
+                  const term = await takaturnDiamondDeployer.getTermSummary(termId)
+                  const entrance = await takaturnDiamondDeployer.minCollateralToDeposit(
+                      term.termId,
+                      0
+                  )
+
+                  // Join
+                  await expect(
+                      takaturnDiamond
+                          .connect(participant_1)
+                          ["joinTerm(uint256,bool)"](wrongTermId, false, { value: entrance })
+                  ).to.be.revertedWith("Term doesn't exist")
+
+                  await takaturnDiamond
+                      .connect(participant_1)
+                      ["joinTerm(uint256,bool)"](termId, false, { value: entrance })
+
+                  const participantFundSummary =
+                      await takaturnDiamondParticipant_1.getParticipantFundSummary(
+                          participant_1.address,
+                          termId
+                      )
+
+                  const participantCollateralSummary =
+                      await takaturnDiamondParticipant_1.getDepositorCollateralSummary(
+                          participant_1.address,
+                          termId
+                      )
+
+                  const isParticipant = participantFundSummary[0]
+                  const isCollateralMember = participantCollateralSummary[0]
+
+                  assert.ok(!isParticipant)
+                  assert.ok(isCollateralMember)
+              })
+
+              it("Should be able to join multiple terms", async function () {
+                  // Create five terms
+                  for (let i = 0; i < 4; i++) {
+                      await takaturnDiamondParticipant_1.createTerm(
+                          totalParticipants,
+                          registrationPeriod,
+                          cycleTime,
+                          contributionAmount,
+                          contributionPeriod,
+                          usdc
+                      )
+                  }
+
+                  // Get the collateral payment deposit
+                  const term = await takaturnDiamondDeployer.getTermSummary(0)
+                  const entrance = await takaturnDiamondDeployer.minCollateralToDeposit(
+                      term.termId,
+                      0
+                  )
+
+                  // Participant 1 joins the the five terms
+                  for (let i = 0; i < 5; i++) {
+                      const termId = i
 
                       // Join
                       await expect(
                           takaturnDiamond
                               .connect(participant_1)
-                              ["joinTerm(uint256,bool)"](wrongTermId, false, { value: entrance })
-                      ).to.be.revertedWith("Term doesn't exist")
+                              ["joinTerm(uint256,bool)"](termId, false, { value: entrance })
+                      ).to.emit(takaturnDiamond, "OnCollateralDepositedNext")
+
+                      const participantSummary =
+                          await takaturnDiamond.getDepositorCollateralSummary(participant_1, termId)
+
+                      const isCollateralMember = participantSummary[0]
+
+                      assert.ok(isCollateralMember)
+                  }
+              })
+
+              it("Check joined terms getters", async function () {
+                  // Create five terms
+                  for (let i = 0; i < 4; i++) {
+                      await takaturnDiamondParticipant_1.createTerm(
+                          totalParticipants,
+                          registrationPeriod,
+                          cycleTime,
+                          contributionAmount,
+                          contributionPeriod,
+                          usdc
+                      )
+                  }
+
+                  // Get the collateral payment deposit
+                  const term = await takaturnDiamondDeployer.getTermSummary(0)
+                  const entrance = await takaturnDiamondDeployer.minCollateralToDeposit(
+                      term.termId,
+                      0
+                  )
+
+                  // Participant 1 joins terms 2, 3 and 4
+                  for (let i = 2; i < 5; i++) {
+                      const termId = i
 
                       await takaturnDiamond
                           .connect(participant_1)
                           ["joinTerm(uint256,bool)"](termId, false, { value: entrance })
-
-                      const participantFundSummary =
-                          await takaturnDiamondParticipant_1.getParticipantFundSummary(
-                              participant_1.address,
-                              termId
-                          )
-
-                      const participantCollateralSummary =
-                          await takaturnDiamondParticipant_1.getDepositorCollateralSummary(
-                              participant_1.address,
-                              termId
-                          )
-
-                      const isParticipant = participantFundSummary[0]
-                      const isCollateralMember = participantCollateralSummary[0]
-
-                      assert.ok(!isParticipant)
-                      assert.ok(isCollateralMember)
-                  })
-
-                  it("Should be able to join multiple terms", async function () {
-                      // Create five terms
-                      for (let i = 0; i < 4; i++) {
-                          await takaturnDiamondParticipant_1.createTerm(
-                              totalParticipants,
-                              registrationPeriod,
-                              cycleTime,
-                              contributionAmount,
-                              contributionPeriod,
-                              usdc
-                          )
-                      }
-
-                      // Get the collateral payment deposit
-                      const term = await takaturnDiamondDeployer.getTermSummary(0)
+                  }
+
+                  // Everyone joins term 3
+                  for (let i = 2; i <= totalParticipants; i++) {
+                      await takaturnDiamond
+                          .connect(accounts[i + 1])
+                          ["joinTerm(uint256,bool)"](3, false, { value: entrance })
+                  }
+
+                  // Start the term 3
+                  await advanceTime(registrationPeriod + 1)
+
+                  await takaturnDiamond.startTerm(3)
+
+                  const joinedTerms = await takaturnDiamond.getAllJoinedTerms(participant_1.address)
+
+                  const joinedInitializedTerms = await takaturnDiamond.getJoinedTermsByState(
+                      participant_1.address,
+                      0
+                  )
+                  const joinedActiveTerms = await takaturnDiamond.getJoinedTermsByState(
+                      participant_1.address,
+                      1
+                  )
+
+                  assert.equal(joinedTerms[0].toString(), 2)
+                  assert.equal(joinedTerms[1].toString(), 3)
+                  assert.equal(joinedTerms[2].toString(), 4)
+                  assert.equal(joinedTerms.length, 3)
+                  assert.equal(joinedInitializedTerms[0].toString(), 2)
+                  assert.equal(joinedInitializedTerms[1].toString(), 4)
+                  assert.equal(joinedInitializedTerms.length, 2)
+                  assert.equal(joinedActiveTerms[0].toString(), 3)
+                  assert.equal(joinedActiveTerms.length, 1)
+              })
+
+              it("Participant pay less security deposit according their index order", async function () {
+                  const lastTerm = await takaturnDiamondDeployer.getTermsId()
+                  const termId = lastTerm[0]
+
+                  for (let i = 1; i <= totalParticipants; i++) {
                       const entrance = await takaturnDiamondDeployer.minCollateralToDeposit(
-                          term.termId,
-                          0
-                      )
-
-                      // Participant 1 joins the the five terms
-                      for (let i = 0; i < 5; i++) {
-                          const termId = i
-
-                          // Join
-                          await expect(
-                              takaturnDiamond
-                                  .connect(participant_1)
-                                  ["joinTerm(uint256,bool)"](termId, false, { value: entrance })
-                          ).to.emit(takaturnDiamond, "OnCollateralDepositedNext")
-
-                          const participantSummary =
-                              await takaturnDiamond.getDepositorCollateralSummary(
-                                  participant_1,
-                                  termId
-                              )
-
-                          const isCollateralMember = participantSummary[0]
-
-                          assert.ok(isCollateralMember)
-                      }
-                  })
-
-                  it("Check joined terms getters", async function () {
-                      // Create five terms
-                      for (let i = 0; i < 4; i++) {
-                          await takaturnDiamondParticipant_1.createTerm(
-                              totalParticipants,
-                              registrationPeriod,
-                              cycleTime,
-                              contributionAmount,
-                              contributionPeriod,
-                              usdc
-                          )
-                      }
-
-                      // Get the collateral payment deposit
-                      const term = await takaturnDiamondDeployer.getTermSummary(0)
-                      const entrance = await takaturnDiamondDeployer.minCollateralToDeposit(
-                          term.termId,
-                          0
-                      )
-
-                      // Participant 1 joins terms 2, 3 and 4
-                      for (let i = 2; i < 5; i++) {
-                          const termId = i
-
-                          await takaturnDiamond
-                              .connect(participant_1)
+                          termId,
+                          i - 1
+                      )
+
+                      const failedEntrance = entrance - 1n
+
+                      // Each participant fail to join the term with less than the min collateral
+
+                      await expect(
+                          takaturnDiamond
+                              .connect(accounts[i])
+                              ["joinTerm(uint256,bool)"](termId, false, { value: failedEntrance })
+                      ).to.be.revertedWith("Eth payment too low")
+
+                      await expect(
+                          takaturnDiamond
+                              .connect(accounts[i])
                               ["joinTerm(uint256,bool)"](termId, false, { value: entrance })
-                      }
-
-                      // Everyone joins term 3
-                      for (let i = 2; i <= totalParticipants; i++) {
-                          await takaturnDiamond
-                              .connect(accounts[i + 1])
-                              ["joinTerm(uint256,bool)"](3, false, { value: entrance })
-                      }
-
-                      // Start the term 3
-                      await advanceTime(registrationPeriod + 1)
-
-                      await takaturnDiamond.startTerm(3)
-
-                      const joinedTerms = await takaturnDiamond.getAllJoinedTerms(
-                          participant_1.address
-                      )
-
-                      const joinedInitializedTerms = await takaturnDiamond.getJoinedTermsByState(
-                          participant_1.address,
-                          0
-                      )
-                      const joinedActiveTerms = await takaturnDiamond.getJoinedTermsByState(
-                          participant_1.address,
-                          1
-                      )
-
-                      assert.equal(joinedTerms[0].toString(), 2)
-                      assert.equal(joinedTerms[1].toString(), 3)
-                      assert.equal(joinedTerms[2].toString(), 4)
-                      assert.equal(joinedTerms.length, 3)
-                      assert.equal(joinedInitializedTerms[0].toString(), 2)
-                      assert.equal(joinedInitializedTerms[1].toString(), 4)
-                      assert.equal(joinedInitializedTerms.length, 2)
-                      assert.equal(joinedActiveTerms[0].toString(), 3)
-                      assert.equal(joinedActiveTerms.length, 1)
-                  })
-
-                  it("Participant pay less security deposit according their index order", async function () {
-                      const lastTerm = await takaturnDiamondDeployer.getTermsId()
-                      const termId = lastTerm[0]
-
-                      for (let i = 1; i <= totalParticipants; i++) {
-                          const entrance = await takaturnDiamondDeployer.minCollateralToDeposit(
-                              termId,
-                              i - 1
-                          )
-
-                          const failedEntrance = entrance - 1n
-
-                          // Each participant fail to join the term with less than the min collateral
-
-                          await expect(
-                              takaturnDiamond
-                                  .connect(accounts[i])
-                                  ["joinTerm(uint256,bool)"](termId, false, {
-                                      value: failedEntrance,
-                                  })
-                          ).to.be.revertedWith("Eth payment too low")
-
-                          await expect(
-                              takaturnDiamond
-                                  .connect(accounts[i])
-                                  ["joinTerm(uint256,bool)"](termId, false, { value: entrance })
-                          ).not.to.be.reverted
-                      }
-
-                      const participant_1_Summary =
-                          await takaturnDiamond.getDepositorCollateralSummary(
-                              participant_1.address,
-                              termId
-                          )
-                      const participant_1_Collateral = participant_1_Summary[3]
-
-                      const participant_12_Summary =
-                          await takaturnDiamond.getDepositorCollateralSummary(
-                              participant_12.address,
-                              termId
-                          )
-                      const participant_12_Collateral = participant_12_Summary[3]
-
-                      expect(participant_1_Collateral).to.be.gt(participant_12_Collateral)
-                  })
-              })
-              describe("Choosing the position", function () {
-                  it("Should join a term selecting the position", async function () {
-                      const lastTerm = await takaturnDiamondDeployer.getTermsId()
-                      const termId = lastTerm[0]
-                      const position = 7
-
-                      // Get the collateral payment deposit
-                      const term = await takaturnDiamondDeployer.getTermSummary(termId)
-                      const entrance = await takaturnDiamondDeployer.minCollateralToDeposit(
-                          term.termId,
-                          position
-                      )
-
-<<<<<<< HEAD
-                      // Join
-                      await takaturnDiamond
-                          .connect(participant_1)
-                          ["joinTermNext(uint256,bool,uint256)"](termId, false, position, {
-                              value: entrance,
-                          })
-=======
+                      ).not.to.be.reverted
+                  }
+
+                  const participant_1_Summary = await takaturnDiamond.getDepositorCollateralSummary(
+                      participant_1.address,
+                      termId
+                  )
+                  const participant_1_Collateral = participant_1_Summary[3]
+
+                  const participant_12_Summary =
+                      await takaturnDiamond.getDepositorCollateralSummary(
+                          participant_12.address,
+                          termId
+                      )
+                  const participant_12_Collateral = participant_12_Summary[3]
+
+                  expect(participant_1_Collateral).to.be.gt(participant_12_Collateral)
+              })
+
               it("Should join a term selecting the position", async function () {
                   const lastTerm = await takaturnDiamondDeployer.getTermsId()
                   const termId = lastTerm[0]
@@ -356,63 +326,49 @@
                       ["joinTermOnPosition(uint256,bool,uint256)"](termId, false, position, {
                           value: entrance,
                       })
->>>>>>> b1975156
-
-                      const participantFundSummary =
-                          await takaturnDiamondParticipant_1.getParticipantFundSummary(
-                              participant_1.address,
-                              termId
-                          )
-
-                      const participantCollateralSummary =
-                          await takaturnDiamondParticipant_1.getDepositorCollateralSummary(
-                              participant_1.address,
-                              termId
-                          )
-
-                      const collateralSummary = await takaturnDiamond.getCollateralSummary(termId)
-
-                      const isParticipant = participantFundSummary[0]
-                      const isCollateralMember = participantCollateralSummary[0]
-                      const collateralDepositors = collateralSummary[4]
-
-                      assert.ok(!isParticipant)
-                      assert.ok(isCollateralMember)
-                      for (let i = 0; i < totalParticipants; i++) {
-                          if (i === position) {
-                              assert.equal(collateralDepositors[i], participant_1.address)
-                          } else {
-                              assert.equal(collateralDepositors[i], ethers.ZeroAddress)
-                          }
+
+                  const participantFundSummary =
+                      await takaturnDiamondParticipant_1.getParticipantFundSummary(
+                          participant_1.address,
+                          termId
+                      )
+
+                  const participantCollateralSummary =
+                      await takaturnDiamondParticipant_1.getDepositorCollateralSummary(
+                          participant_1.address,
+                          termId
+                      )
+
+                  const collateralSummary = await takaturnDiamond.getCollateralSummary(termId)
+
+                  const isParticipant = participantFundSummary[0]
+                  const isCollateralMember = participantCollateralSummary[0]
+                  const collateralDepositors = collateralSummary[4]
+
+                  assert.ok(!isParticipant)
+                  assert.ok(isCollateralMember)
+                  for (let i = 0; i < totalParticipants; i++) {
+                      if (i === position) {
+                          assert.equal(collateralDepositors[i], participant_1.address)
+                      } else {
+                          assert.equal(collateralDepositors[i], ethers.ZeroAddress)
                       }
-                  })
-
-                  it("Should get available positions", async function () {
-                      const lastTerm = await takaturnDiamondDeployer.getTermsId()
-                      const termId = lastTerm[0]
-                      const position = 7n
-
-                      let positionsAndDeposits =
-                          await takaturnDiamond.getAvailablePositionsAndSecurityAmount(termId)
-
-                      const availablePositionsBefore = positionsAndDeposits[0]
-
-                      const positionIndex = availablePositionsBefore.indexOf(position)
-                      const entrance = positionsAndDeposits[1][positionIndex]
-
-<<<<<<< HEAD
-                      await expect(
-                          takaturnDiamond
-                              .connect(participant_1)
-                              ["joinTermNext(uint256,bool,uint256)"](termId, false, position, {
-                                  value: positionsAndDeposits[1][positionIndex + 1],
-                              })
-                      ).to.be.revertedWith("Eth payment too low")
-
-                      await takaturnDiamond
-                          .connect(participant_1)
-                          ["joinTermNext(uint256,bool,uint256)"](termId, false, position, {
-=======
+                  }
+              })
+
+              it("Should get available positions", async function () {
+                  const lastTerm = await takaturnDiamondDeployer.getTermsId()
+                  const termId = lastTerm[0]
+                  const position = 7n
+
+                  let positionsAndDeposits =
+                      await takaturnDiamond.getAvailablePositionsAndSecurityAmount(termId)
+
+                  const availablePositionsBefore = positionsAndDeposits[0]
+
+                  const positionIndex = availablePositionsBefore.indexOf(position)
+                  const entrance = positionsAndDeposits[1][positionIndex]
+
                   await expect(
                       takaturnDiamond
                           .connect(participant_1)
@@ -431,108 +387,74 @@
                       takaturnDiamond
                           .connect(participant_12)
                           ["joinTermOnPosition(uint256,bool,uint256)"](termId, false, position, {
->>>>>>> b1975156
                               value: entrance,
                           })
-
-                      await expect(
-                          takaturnDiamond
-                              .connect(participant_12)
-                              ["joinTermNext(uint256,bool,uint256)"](termId, false, position, {
-                                  value: entrance,
-                              })
-                      ).to.be.revertedWith("Position already taken")
-
-                      positionsAndDeposits =
-                          await takaturnDiamond.getAvailablePositionsAndSecurityAmount(termId)
-
-                      const availablePositionsAfter = positionsAndDeposits[0]
-
-                      assert.ok(availablePositionsBefore.includes(position))
-                      assert.ok(!availablePositionsAfter.includes(position))
-                  })
-
-                  it("Should allow to join every position", async function () {
-                      const lastTerm = await takaturnDiamondDeployer.getTermsId()
-                      const termId = lastTerm[0]
-
-<<<<<<< HEAD
-                      for (let i = 0; i < totalParticipants; i++) {
-                          let entrance = await takaturnDiamondDeployer.minCollateralToDeposit(
-                              termId,
-                              i
-                          )
-=======
+                  ).to.be.revertedWith("Position already taken")
+
+                  positionsAndDeposits =
+                      await takaturnDiamond.getAvailablePositionsAndSecurityAmount(termId)
+
+                  const availablePositionsAfter = positionsAndDeposits[0]
+
+                  assert.ok(availablePositionsBefore.includes(position))
+                  assert.ok(!availablePositionsAfter.includes(position))
+              })
+
+              it("Should allow to join every position", async function () {
+                  const lastTerm = await takaturnDiamondDeployer.getTermsId()
+                  const termId = lastTerm[0]
+
+                  for (let i = 0; i < totalParticipants; i++) {
+                      let entrance = await takaturnDiamondDeployer.minCollateralToDeposit(termId, i)
+
                       const joinTx = takaturnDiamond
                           .connect(accounts[i + 1])
                           ["joinTermOnPosition(uint256,bool,uint256)"](termId, false, i, {
                               value: entrance,
                           })
->>>>>>> b1975156
-
-                          const joinTx = takaturnDiamond
-                              .connect(accounts[i + 1])
-                              ["joinTermNext(uint256,bool,uint256)"](termId, false, i, {
-                                  value: entrance,
-                              })
-
-                          if (i === totalParticipants - 1) {
-                              await Promise.all([
-                                  expect(joinTx)
-                                      .to.emit(takaturnDiamond, "OnCollateralDepositedNext")
-                                      .withArgs(
-                                          termId,
-                                          accounts[i + 1].address,
-                                          accounts[i + 1].address,
-                                          entrance,
-                                          i
-                                      ),
-                                  expect(joinTx)
-                                      .to.emit(takaturnDiamond, "OnTermFilled")
-                                      .withArgs(termId),
-                              ])
-                          } else {
-                              await Promise.all([
-                                  expect(joinTx)
-                                      .to.emit(takaturnDiamond, "OnCollateralDepositedNext")
-                                      .withArgs(
-                                          termId,
-                                          accounts[i + 1].address,
-                                          accounts[i + 1].address,
-                                          entrance,
-                                          i
-                                      ),
-                              ])
-                          }
+
+                      if (i === totalParticipants - 1) {
+                          await Promise.all([
+                              expect(joinTx)
+                                  .to.emit(takaturnDiamond, "OnCollateralDepositedNext")
+                                  .withArgs(
+                                      termId,
+                                      accounts[i + 1].address,
+                                      accounts[i + 1].address,
+                                      entrance,
+                                      i
+                                  ),
+                              expect(joinTx)
+                                  .to.emit(takaturnDiamond, "OnTermFilled")
+                                  .withArgs(termId),
+                          ])
+                      } else {
+                          await Promise.all([
+                              expect(joinTx)
+                                  .to.emit(takaturnDiamond, "OnCollateralDepositedNext")
+                                  .withArgs(
+                                      termId,
+                                      accounts[i + 1].address,
+                                      accounts[i + 1].address,
+                                      entrance,
+                                      i
+                                  ),
+                          ])
                       }
-                  })
-
-                  it("Should revert if the position is invalid", async function () {
-                      const lastTerm = await takaturnDiamondDeployer.getTermsId()
-                      const termId = lastTerm[0]
-
-                      // Get the collateral payment deposit
-                      const term = await takaturnDiamondDeployer.getTermSummary(termId)
-                      const entrance = await takaturnDiamondDeployer.minCollateralToDeposit(
-                          term.termId,
-                          0
-                      )
-
-<<<<<<< HEAD
-                      await expect(
-                          takaturnDiamond
-                              .connect(participant_12)
-                              ["joinTermNext(uint256,bool,uint256)"](
-                                  termId,
-                                  false,
-                                  totalParticipants,
-                                  {
-                                      value: entrance,
-                                  }
-                              )
-                      ).to.be.revertedWith("Invalid position")
-                  })
-=======
+                  }
+              })
+
+              it("Should revert if the position is invalid", async function () {
+                  const lastTerm = await takaturnDiamondDeployer.getTermsId()
+                  const termId = lastTerm[0]
+
+                  // Get the collateral payment deposit
+                  const term = await takaturnDiamondDeployer.getTermSummary(termId)
+                  const entrance = await takaturnDiamondDeployer.minCollateralToDeposit(
+                      term.termId,
+                      0
+                  )
+
                   await expect(
                       takaturnDiamond
                           .connect(participant_12)
@@ -546,33 +468,22 @@
                           )
                   ).to.be.revertedWith("Invalid position")
               })
->>>>>>> b1975156
-
-                  it("Should revert if the position is already taken", async function () {
-                      const lastTerm = await takaturnDiamondDeployer.getTermsId()
-                      const termId = lastTerm[0]
-
-                      // Get the collateral payment deposit
-                      const term = await takaturnDiamondDeployer.getTermSummary(termId)
-                      const entrance = await takaturnDiamondDeployer.minCollateralToDeposit(
-                          term.termId,
-                          0
-                      )
-
-                      await takaturnDiamond
-                          .connect(participant_1)
-                          ["joinTerm(uint256,bool)"](termId, false, { value: entrance })
-
-<<<<<<< HEAD
-                      await expect(
-                          takaturnDiamond
-                              .connect(participant_12)
-                              ["joinTermNext(uint256,bool,uint256)"](termId, false, 0, {
-                                  value: entrance,
-                              })
-                      ).to.be.revertedWith("Position already taken")
-                  })
-=======
+
+              it("Should revert if the position is already taken", async function () {
+                  const lastTerm = await takaturnDiamondDeployer.getTermsId()
+                  const termId = lastTerm[0]
+
+                  // Get the collateral payment deposit
+                  const term = await takaturnDiamondDeployer.getTermSummary(termId)
+                  const entrance = await takaturnDiamondDeployer.minCollateralToDeposit(
+                      term.termId,
+                      0
+                  )
+
+                  await takaturnDiamond
+                      .connect(participant_1)
+                      ["joinTerm(uint256,bool)"](termId, false, { value: entrance })
+
                   await expect(
                       takaturnDiamond
                           .connect(participant_12)
@@ -580,7 +491,6 @@
                               value: entrance,
                           })
                   ).to.be.revertedWith("Position already taken")
->>>>>>> b1975156
               })
           })
 
