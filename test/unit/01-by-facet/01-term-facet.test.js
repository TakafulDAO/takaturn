const { assert, expect } = require("chai")
const { network, deployments, ethers } = require("hardhat")
const { developmentChains, isDevnet, isFork, networkConfig } = require("../../../utils/_networks")
const {
    advanceTimeByDate,
    advanceTime,
    getTermStateFromIndex,
    TermStates,
} = require("../../../utils/_helpers")
const { hour } = require("../../../utils/units")

!developmentChains.includes(network.name)
    ? describe.skip
    : describe("Unit tests. Term Facet", function () {
          const chainId = network.config.chainId

          const totalParticipants = 12 // Create term param
          const cycleTime = 60 // Create term param
          const contributionAmount = 100 // Create term param
          const contributionPeriod = 20 // Create term param
          const registrationPeriod = 6000 // Create term param

          let takaturnDiamond

          let deployer, participant_1, participant_2, participant_12

          let takaturnDiamondDeployer, takaturnDiamondParticipant_1

          beforeEach(async () => {
              // Get the accounts
              accounts = await ethers.getSigners()
              deployer = accounts[0]
              participant_1 = accounts[1]
              participant_2 = accounts[2]
              participant_12 = accounts[12]
              usdcOwner = accounts[13]
              usdcMasterMinter = accounts[14]
              usdcRegularMinter = accounts[15]
              usdcLostAndFound = accounts[16]

              // Deploy contracts
              await deployments.fixture(["takaturn_upgrade"])
              takaturnDiamond = await ethers.getContract("TakaturnDiamond")
              if (isDevnet && !isFork) {
                  aggregator = await ethers.getContract("MockEthUsdAggregator")
                  usdc = await ethers.getContract("FiatTokenV2_1")
              } else {
                  // Fork
                  const aggregatorAddress = networkConfig[chainId]["ethUsdPriceFeed"]
                  const usdcAddress = networkConfig[chainId]["usdc"]

                  aggregator = await ethers.getContractAt(
                      "AggregatorV3Interface",
                      aggregatorAddress
                  )
                  usdc = await ethers.getContractAt(
                      // "contracts/version-1/mocks/USDC.sol:IERC20"
                      "@openzeppelin/contracts/token/ERC20/IERC20.sol:IERC20",
                      usdcAddress
                  )
              }
              // Connect the accounts
              takaturnDiamondDeployer = takaturnDiamond.connect(deployer)
              takaturnDiamondParticipant_1 = takaturnDiamond.connect(participant_1)

              if (!isFork) {
                  await advanceTimeByDate(1, hour)
              }

              // Create the first term
              await takaturnDiamondParticipant_1.createTerm(
                  totalParticipants,
                  registrationPeriod,
                  cycleTime,
                  contributionAmount,
                  contributionPeriod,
                  usdc
              )
          })

          if (!isFork) {
              describe("Oracle unit tests", function () {
                  it("Should revert if the oracle does not met requires", async function () {
                      await advanceTimeByDate(1, hour)

                      await aggregator.setPrice(0)

                      const termId = await takaturnDiamondDeployer.getTermsId()
                      await expect(
                          takaturnDiamondDeployer.minCollateralToDeposit(termId[0], 0)
                      ).to.be.revertedWith("TT-GF-02") // ChainlinkOracle: stale data
                  })
              })
          }

          describe("Initialize a term", function () {
              it("Correct initialization", async function () {
                  const lastTerm = await takaturnDiamondDeployer.getTermsId()
                  const termId = lastTerm[0]

                  for (let i = 1; i <= totalParticipants; i++) {
                      const entrance = await takaturnDiamondDeployer.minCollateralToDeposit(
                          termId,
                          i - 1
                      )

                      await takaturnDiamond
                          .connect(accounts[i])
                          ["joinTerm(uint256,bool)"](termId, false, { value: entrance })
                  }

                  await advanceTime(registrationPeriod + 1)
                  await takaturnDiamond.startTerm(termId)

                  const term = await takaturnDiamondDeployer.getTermSummary(termId)
                  const termState = term.state

                  await expect(getTermStateFromIndex(termState)).to.equal(TermStates.ActiveTerm)
              })
          })

          describe("Join a term", function () {
              it("Should join term", async function () {
                  const lastTerm = await takaturnDiamondDeployer.getTermsId()
                  const termId = lastTerm[0]
                  const wrongTermId = termId + 1n

                  // Get the collateral payment deposit
                  const term = await takaturnDiamondDeployer.getTermSummary(termId)
                  const entrance = await takaturnDiamondDeployer.minCollateralToDeposit(
                      term.termId,
                      0
                  )

                  // Join
                  await expect(
                      takaturnDiamond
                          .connect(participant_1)
                          ["joinTerm(uint256,bool)"](wrongTermId, false, { value: entrance })
                  ).to.be.revertedWith("TT-TF-02") // Term doesn't exist

                  await takaturnDiamond
                      .connect(participant_1)
                      ["joinTerm(uint256,bool)"](termId, false, { value: entrance })

                  const participantFundSummary =
                      await takaturnDiamondParticipant_1.getParticipantFundSummary(
                          participant_1.address,
                          termId
                      )

                  const participantCollateralSummary =
                      await takaturnDiamondParticipant_1.getDepositorCollateralSummary(
                          participant_1.address,
                          termId
                      )

                  const isParticipant = participantFundSummary[0]
                  const isCollateralMember = participantCollateralSummary[0]

                  assert.ok(!isParticipant)
                  assert.ok(isCollateralMember)
              })

              it("Should be able to join multiple terms", async function () {
                  // Create five terms
                  for (let i = 0; i < 4; i++) {
                      await takaturnDiamondParticipant_1.createTerm(
                          totalParticipants,
                          registrationPeriod,
                          cycleTime,
                          contributionAmount,
                          contributionPeriod,
                          usdc
                      )
                  }

                  // Get the collateral payment deposit
                  const term = await takaturnDiamondDeployer.getTermSummary(0)
                  const entrance = await takaturnDiamondDeployer.minCollateralToDeposit(
                      term.termId,
                      0
                  )

                  // Participant 1 joins the the five terms
                  for (let i = 0; i < 5; i++) {
                      const termId = i

                      // Join
                      await expect(
                          takaturnDiamond
                              .connect(participant_1)
                              ["joinTerm(uint256,bool)"](termId, false, { value: entrance })
                      ).to.emit(takaturnDiamond, "OnCollateralDepositedNext")

                      const participantSummary =
                          await takaturnDiamond.getDepositorCollateralSummary(participant_1, termId)

                      const isCollateralMember = participantSummary[0]

                      assert.ok(isCollateralMember)
                  }
              })

              it("Check joined terms getters", async function () {
                  // Create five terms
                  for (let i = 0; i < 4; i++) {
                      await takaturnDiamondParticipant_1.createTerm(
                          totalParticipants,
                          registrationPeriod,
                          cycleTime,
                          contributionAmount,
                          contributionPeriod,
                          usdc
                      )
                  }

                  // Get the collateral payment deposit
                  const term = await takaturnDiamondDeployer.getTermSummary(0)
                  const entrance = await takaturnDiamondDeployer.minCollateralToDeposit(
                      term.termId,
                      0
                  )

                  // Participant 1 joins terms 2, 3 and 4
                  for (let i = 2; i < 5; i++) {
                      const termId = i

                      await takaturnDiamond
                          .connect(participant_1)
                          ["joinTerm(uint256,bool)"](termId, false, { value: entrance })
                  }

                  // Everyone joins term 3
                  for (let i = 2; i <= totalParticipants; i++) {
                      await takaturnDiamond
                          .connect(accounts[i + 1])
                          ["joinTerm(uint256,bool)"](3, false, { value: entrance })
                  }

                  // Start the term 3
                  await advanceTime(registrationPeriod + 1)

                  await takaturnDiamond.startTerm(3)

                  const joinedTerms = await takaturnDiamond.getAllJoinedTerms(participant_1.address)

                  const joinedInitializedTerms = await takaturnDiamond.getJoinedTermsByState(
                      participant_1.address,
                      0
                  )
                  const joinedActiveTerms = await takaturnDiamond.getJoinedTermsByState(
                      participant_1.address,
                      1
                  )

                  assert.equal(joinedTerms[0].toString(), 2)
                  assert.equal(joinedTerms[1].toString(), 3)
                  assert.equal(joinedTerms[2].toString(), 4)
                  assert.equal(joinedTerms.length, 3)
                  assert.equal(joinedInitializedTerms[0].toString(), 2)
                  assert.equal(joinedInitializedTerms[1].toString(), 4)
                  assert.equal(joinedInitializedTerms.length, 2)
                  assert.equal(joinedActiveTerms[0].toString(), 3)
                  assert.equal(joinedActiveTerms.length, 1)
              })

              it("Participant pay less security deposit according their index order", async function () {
                  const lastTerm = await takaturnDiamondDeployer.getTermsId()
                  const termId = lastTerm[0]

                  for (let i = 1; i <= totalParticipants; i++) {
                      const entrance = await takaturnDiamondDeployer.minCollateralToDeposit(
                          termId,
                          i - 1
                      )

                      const failedEntrance = entrance - 1n

                      // Each participant fail to join the term with less than the min collateral

                      await expect(
                          takaturnDiamond
                              .connect(accounts[i])
                              ["joinTerm(uint256,bool)"](termId, false, { value: failedEntrance })
                      ).to.be.revertedWith("TT-TF-08") //  Eth payment too low

                      await expect(
                          takaturnDiamond
                              .connect(accounts[i])
                              ["joinTerm(uint256,bool)"](termId, false, { value: entrance })
                      ).not.to.be.reverted
                  }

                  const participant_1_Summary = await takaturnDiamond.getDepositorCollateralSummary(
                      participant_1.address,
                      termId
                  )
                  const participant_1_Collateral = participant_1_Summary[3]

                  const participant_12_Summary =
                      await takaturnDiamond.getDepositorCollateralSummary(
                          participant_12.address,
                          termId
                      )
                  const participant_12_Collateral = participant_12_Summary[3]

                  expect(participant_1_Collateral).to.be.gt(participant_12_Collateral)
              })

              it("Should join a term selecting the position", async function () {
                  const lastTerm = await takaturnDiamondDeployer.getTermsId()
                  const termId = lastTerm[0]
                  const position = 7

                  // Get the collateral payment deposit
                  const term = await takaturnDiamondDeployer.getTermSummary(termId)
                  const entrance = await takaturnDiamondDeployer.minCollateralToDeposit(
                      term.termId,
                      position
                  )

                  // Join
                  await takaturnDiamond
                      .connect(participant_1)
                      ["joinTermOnPosition(uint256,bool,uint256)"](termId, false, position, {
                          value: entrance,
                      })

                  const participantFundSummary =
                      await takaturnDiamondParticipant_1.getParticipantFundSummary(
                          participant_1.address,
                          termId
                      )

                  const participantCollateralSummary =
                      await takaturnDiamondParticipant_1.getDepositorCollateralSummary(
                          participant_1.address,
                          termId
                      )

                  const collateralSummary = await takaturnDiamond.getCollateralSummary(termId)

                  const isParticipant = participantFundSummary[0]
                  const isCollateralMember = participantCollateralSummary[0]
                  const collateralDepositors = collateralSummary[4]

                  assert.ok(!isParticipant)
                  assert.ok(isCollateralMember)
                  for (let i = 0; i < totalParticipants; i++) {
                      if (i === position) {
                          assert.equal(collateralDepositors[i], participant_1.address)
                      } else {
                          assert.equal(collateralDepositors[i], ethers.ZeroAddress)
                      }
                  }
              })

              it("Should get available positions", async function () {
                  const lastTerm = await takaturnDiamondDeployer.getTermsId()
                  const termId = lastTerm[0]
                  const position = 7n

                  let positionsAndDeposits =
                      await takaturnDiamond.getAvailablePositionsAndSecurityAmount(termId)

                  const availablePositionsBefore = positionsAndDeposits[0]

                  const positionIndex = availablePositionsBefore.indexOf(position)
                  const entrance = positionsAndDeposits[1][positionIndex]

                  await expect(
                      takaturnDiamond
                          .connect(participant_1)
                          ["joinTermOnPosition(uint256,bool,uint256)"](termId, false, position, {
                              value: positionsAndDeposits[1][positionIndex + 1],
                          })
                  ).to.be.revertedWith("TT-TF-08") //  Eth payment too low

                  await takaturnDiamond
                      .connect(participant_1)
                      ["joinTermOnPosition(uint256,bool,uint256)"](termId, false, position, {
                          value: entrance,
                      })

                  await expect(
                      takaturnDiamond
                          .connect(participant_12)
                          ["joinTermOnPosition(uint256,bool,uint256)"](termId, false, position, {
                              value: entrance,
                          })
                  ).to.be.revertedWith("TT-TF-07") // Position already taken

                  positionsAndDeposits =
                      await takaturnDiamond.getAvailablePositionsAndSecurityAmount(termId)

                  const availablePositionsAfter = positionsAndDeposits[0]

                  assert.ok(availablePositionsBefore.includes(position))
                  assert.ok(!availablePositionsAfter.includes(position))
              })

              it("Should allow to join every position", async function () {
                  const lastTerm = await takaturnDiamondDeployer.getTermsId()
                  const termId = lastTerm[0]

                  for (let i = 0; i < totalParticipants; i++) {
                      let entrance = await takaturnDiamondDeployer.minCollateralToDeposit(termId, i)

                      const joinTx = takaturnDiamond
                          .connect(accounts[i + 1])
                          ["joinTermOnPosition(uint256,bool,uint256)"](termId, false, i, {
                              value: entrance,
                          })

                      if (i === totalParticipants - 1) {
                          await Promise.all([
                              expect(joinTx)
                                  .to.emit(takaturnDiamond, "OnCollateralDepositedNext")
                                  .withArgs(
                                      termId,
                                      accounts[i + 1].address,
                                      accounts[i + 1].address,
                                      entrance,
                                      i
                                  ),
                              expect(joinTx)
                                  .to.emit(takaturnDiamond, "OnTermFilled")
                                  .withArgs(termId),
                          ])
                      } else {
                          await Promise.all([
                              expect(joinTx)
                                  .to.emit(takaturnDiamond, "OnCollateralDepositedNext")
                                  .withArgs(
                                      termId,
                                      accounts[i + 1].address,
                                      accounts[i + 1].address,
                                      entrance,
                                      i
                                  ),
                          ])
                      }
                  }
              })

              it("Should revert if the position is invalid", async function () {
                  const lastTerm = await takaturnDiamondDeployer.getTermsId()
                  const termId = lastTerm[0]

                  // Get the collateral payment deposit
                  const term = await takaturnDiamondDeployer.getTermSummary(termId)
                  const entrance = await takaturnDiamondDeployer.minCollateralToDeposit(
                      term.termId,
                      0
                  )

                  await expect(
                      takaturnDiamond
                          .connect(participant_12)
<<<<<<< HEAD
                          ["joinTermNext(uint256,bool,uint256)"](termId, false, totalParticipants, {
                              value: entrance,
                          })
                  ).to.be.revertedWith("TT-TF-06") // Invalid position
=======
                          ["joinTermOnPosition(uint256,bool,uint256)"](
                              termId,
                              false,
                              totalParticipants,
                              {
                                  value: entrance,
                              }
                          )
                  ).to.be.revertedWith("Invalid position")
>>>>>>> b1975156
              })

              it("Should revert if the position is already taken", async function () {
                  const lastTerm = await takaturnDiamondDeployer.getTermsId()
                  const termId = lastTerm[0]

                  // Get the collateral payment deposit
                  const term = await takaturnDiamondDeployer.getTermSummary(termId)
                  const entrance = await takaturnDiamondDeployer.minCollateralToDeposit(
                      term.termId,
                      0
                  )

                  await takaturnDiamond
                      .connect(participant_1)
                      ["joinTerm(uint256,bool)"](termId, false, { value: entrance })

                  await expect(
                      takaturnDiamond
                          .connect(participant_12)
                          ["joinTermOnPosition(uint256,bool,uint256)"](termId, false, 0, {
                              value: entrance,
                          })
                  ).to.be.revertedWith("TT-TF-07") // Position already taken
              })
          })

          describe("Pay security on behalf of", function () {
              it("Should pay security for someone else", async function () {
                  const lastTerm = await takaturnDiamondDeployer.getTermsId()
                  const termId = lastTerm[0]
                  const wrongTermId = termId + 1n

                  // Get the collateral payment deposit
                  const term = await takaturnDiamondDeployer.getTermSummary(termId)
                  const entrance = await takaturnDiamondDeployer.minCollateralToDeposit(
                      term.termId,
                      0
                  )

                  // Join
                  await expect(
                      takaturnDiamond["paySecurityOnBehalfOf(uint256,bool,address)"](
                          wrongTermId,
                          false,
                          participant_1,
                          { value: entrance }
                      )
                  ).to.be.revertedWith("TT-TF-02") // Term doesn't exist

                  await takaturnDiamond["paySecurityOnBehalfOf(uint256,bool,address)"](
                      termId,
                      false,
                      participant_1,
                      { value: entrance }
                  )

                  const participantFundSummary =
                      await takaturnDiamondParticipant_1.getParticipantFundSummary(
                          participant_1.address,
                          termId
                      )

                  const participantCollateralSummary =
                      await takaturnDiamondParticipant_1.getDepositorCollateralSummary(
                          participant_1.address,
                          termId
                      )

                  const isParticipant = participantFundSummary[0]
                  const isCollateralMember = participantCollateralSummary[0]

                  assert.ok(!isParticipant)
                  assert.ok(isCollateralMember)
              })

              it("Should be able to pay security deposit for someone else on multiple terms", async function () {
                  // Create five terms
                  for (let i = 0; i < 4; i++) {
                      await takaturnDiamond.createTerm(
                          totalParticipants,
                          registrationPeriod,
                          cycleTime,
                          contributionAmount,
                          contributionPeriod,
                          usdc
                      )
                  }

                  // Get the collateral payment deposit
                  const term = await takaturnDiamondDeployer.getTermSummary(0)
                  const entrance = await takaturnDiamondDeployer.minCollateralToDeposit(
                      term.termId,
                      0
                  )

                  // Participant 1 joins the the five terms
                  for (let i = 0; i < 5; i++) {
                      const termId = i

                      // Join
                      await expect(
                          takaturnDiamond["paySecurityOnBehalfOf(uint256,bool,address)"](
                              termId,
                              false,
                              participant_1,
                              { value: entrance }
                          )
                      ).to.emit(takaturnDiamond, "OnCollateralDepositedNext")

                      const participantSummary =
                          await takaturnDiamond.getDepositorCollateralSummary(participant_1, termId)

                      const isCollateralMember = participantSummary[0]

                      assert.ok(isCollateralMember)
                  }
              })

              it("Check joined terms getters", async function () {
                  // Create five terms
                  for (let i = 0; i < 4; i++) {
                      await takaturnDiamond.createTerm(
                          totalParticipants,
                          registrationPeriod,
                          cycleTime,
                          contributionAmount,
                          contributionPeriod,
                          usdc
                      )
                  }

                  // Get the collateral payment deposit
                  const term = await takaturnDiamondDeployer.getTermSummary(0)
                  const entrance = await takaturnDiamondDeployer.minCollateralToDeposit(
                      term.termId,
                      0
                  )

                  // Pary for participant 1 on terms 2, 3 and 4
                  for (let i = 2; i < 5; i++) {
                      const termId = i

                      await takaturnDiamond["paySecurityOnBehalfOf(uint256,bool,address)"](
                          termId,
                          false,
                          participant_1,
                          { value: entrance }
                      )
                  }

                  // Pay for everyone on term 3
                  for (let i = 2; i <= totalParticipants; i++) {
                      await takaturnDiamond["paySecurityOnBehalfOf(uint256,bool,address)"](
                          3,
                          false,
                          accounts[i + 1].address,
                          { value: entrance }
                      )
                  }

                  // Start the term 3
                  await advanceTime(registrationPeriod + 1)

                  await takaturnDiamond.startTerm(3)

                  const joinedTerms = await takaturnDiamond.getAllJoinedTerms(participant_1.address)

                  const joinedInitializedTerms = await takaturnDiamond.getJoinedTermsByState(
                      participant_1.address,
                      0
                  )
                  const joinedActiveTerms = await takaturnDiamond.getJoinedTermsByState(
                      participant_1.address,
                      1
                  )

                  assert.equal(joinedTerms[0].toString(), 2)
                  assert.equal(joinedTerms[1].toString(), 3)
                  assert.equal(joinedTerms[2].toString(), 4)
                  assert.equal(joinedTerms.length, 3)
                  assert.equal(joinedInitializedTerms[0].toString(), 2)
                  assert.equal(joinedInitializedTerms[1].toString(), 4)
                  assert.equal(joinedInitializedTerms.length, 2)
                  assert.equal(joinedActiveTerms[0].toString(), 3)
                  assert.equal(joinedActiveTerms.length, 1)
              })

              it("Participant pay less security deposit according their index order", async function () {
                  const lastTerm = await takaturnDiamondDeployer.getTermsId()
                  const termId = lastTerm[0]

                  for (let i = 1; i <= totalParticipants; i++) {
                      const entrance = await takaturnDiamondDeployer.minCollateralToDeposit(
                          termId,
                          i - 1
                      )

                      const failedEntrance = entrance - 1n

                      // Each participant fail to join the term with less than the min collateral

                      await expect(
                          takaturnDiamond["paySecurityOnBehalfOf(uint256,bool,address)"](
                              termId,
                              false,
                              accounts[i].address,
                              { value: failedEntrance }
                          )
                      ).to.be.revertedWith("TT-TF-08") //  Eth payment too low

                      await expect(
                          takaturnDiamond["paySecurityOnBehalfOf(uint256,bool,address)"](
                              termId,
                              false,
                              accounts[i].address,
                              { value: entrance }
                          )
                      ).not.to.be.reverted
                  }

                  const participant_1_Summary = await takaturnDiamond.getDepositorCollateralSummary(
                      participant_1.address,
                      termId
                  )
                  const participant_1_Collateral = participant_1_Summary[3]

                  const participant_12_Summary =
                      await takaturnDiamond.getDepositorCollateralSummary(
                          participant_12.address,
                          termId
                      )
                  const participant_12_Collateral = participant_12_Summary[3]

                  expect(participant_1_Collateral).to.be.gt(participant_12_Collateral)
              })

              it("Should pay for someone else selecting the position", async function () {
                  const lastTerm = await takaturnDiamondDeployer.getTermsId()
                  const termId = lastTerm[0]
                  const position = 7

                  // Get the collateral payment deposit
                  const term = await takaturnDiamondDeployer.getTermSummary(termId)
                  const entrance = await takaturnDiamondDeployer.minCollateralToDeposit(
                      term.termId,
                      position
                  )

                  // Join
                  await takaturnDiamond["paySecurityOnBehalfOf(uint256,bool,address,uint256)"](
                      termId,
                      false,
                      participant_1,
                      position,
                      {
                          value: entrance,
                      }
                  )

                  const participantFundSummary =
                      await takaturnDiamondParticipant_1.getParticipantFundSummary(
                          participant_1.address,
                          termId
                      )

                  const participantCollateralSummary =
                      await takaturnDiamondParticipant_1.getDepositorCollateralSummary(
                          participant_1.address,
                          termId
                      )

                  const collateralSummary = await takaturnDiamond.getCollateralSummary(termId)

                  const isParticipant = participantFundSummary[0]
                  const isCollateralMember = participantCollateralSummary[0]
                  const collateralDepositors = collateralSummary[4]

                  assert.ok(!isParticipant)
                  assert.ok(isCollateralMember)
                  for (let i = 0; i < totalParticipants; i++) {
                      if (i === position) {
                          assert.equal(collateralDepositors[i], participant_1.address)
                      } else {
                          assert.equal(collateralDepositors[i], ethers.ZeroAddress)
                      }
                  }
              })

              it("Should get available positions", async function () {
                  const lastTerm = await takaturnDiamondDeployer.getTermsId()
                  const termId = lastTerm[0]
                  const position = 7n

                  let positionsAndDeposits =
                      await takaturnDiamond.getAvailablePositionsAndSecurityAmount(termId)

                  const availablePositionsBefore = positionsAndDeposits[0]

                  const positionIndex = availablePositionsBefore.indexOf(position)
                  const entrance = positionsAndDeposits[1][positionIndex]

                  await expect(
                      takaturnDiamond["paySecurityOnBehalfOf(uint256,bool,address,uint256)"](
                          termId,
                          false,
                          participant_1,
                          position,
                          {
                              value: positionsAndDeposits[1][positionIndex + 1],
                          }
                      )
                  ).to.be.revertedWith("TT-TF-08") //  Eth payment too low

                  await takaturnDiamond["paySecurityOnBehalfOf(uint256,bool,address,uint256)"](
                      termId,
                      false,
                      participant_1,
                      position,
                      {
                          value: entrance,
                      }
                  )

                  await expect(
                      takaturnDiamond["paySecurityOnBehalfOf(uint256,bool,address,uint256)"](
                          termId,
                          false,
                          participant_12,
                          position,
                          {
                              value: entrance,
                          }
                      )
                  ).to.be.revertedWith("TT-TF-07") // Position already taken

                  positionsAndDeposits =
                      await takaturnDiamond.getAvailablePositionsAndSecurityAmount(termId)

                  const availablePositionsAfter = positionsAndDeposits[0]

                  assert.ok(availablePositionsBefore.includes(position))
                  assert.ok(!availablePositionsAfter.includes(position))
              })

              it("Should allow to join every position", async function () {
                  const lastTerm = await takaturnDiamondDeployer.getTermsId()
                  const termId = lastTerm[0]

                  for (let i = 0; i < totalParticipants; i++) {
                      let entrance = await takaturnDiamondDeployer.minCollateralToDeposit(termId, i)

                      const joinTx = takaturnDiamond[
                          "paySecurityOnBehalfOf(uint256,bool,address,uint256)"
                      ](termId, false, accounts[i + 1], i, {
                          value: entrance,
                      })

                      if (i === totalParticipants - 1) {
                          await Promise.all([
                              expect(joinTx)
                                  .to.emit(takaturnDiamond, "OnCollateralDepositedNext")
                                  .withArgs(
                                      termId,
                                      deployer.address,
                                      accounts[i + 1].address,
                                      entrance,
                                      i
                                  ),
                              expect(joinTx)
                                  .to.emit(takaturnDiamond, "OnTermFilled")
                                  .withArgs(termId),
                          ])
                      } else {
                          await Promise.all([
                              expect(joinTx)
                                  .to.emit(takaturnDiamond, "OnCollateralDepositedNext")
                                  .withArgs(
                                      termId,
                                      deployer.address,
                                      accounts[i + 1].address,
                                      entrance,
                                      i
                                  ),
                          ])
                      }
                  }
              })

              it("Should revert if the position is invalid", async function () {
                  const lastTerm = await takaturnDiamondDeployer.getTermsId()
                  const termId = lastTerm[0]

                  // Get the collateral payment deposit
                  const term = await takaturnDiamondDeployer.getTermSummary(termId)
                  const entrance = await takaturnDiamondDeployer.minCollateralToDeposit(
                      term.termId,
                      0
                  )

                  await expect(
                      takaturnDiamond["paySecurityOnBehalfOf(uint256,bool,address,uint256)"](
                          termId,
                          false,
                          participant_12,
                          totalParticipants,
                          {
                              value: entrance,
                          }
                      )
                  ).to.be.revertedWith("TT-TF-06") // Invalid position
              })

              it("Should revert if the position is already taken", async function () {
                  const lastTerm = await takaturnDiamondDeployer.getTermsId()
                  const termId = lastTerm[0]

                  // Get the collateral payment deposit
                  const term = await takaturnDiamondDeployer.getTermSummary(termId)
                  const entrance = await takaturnDiamondDeployer.minCollateralToDeposit(
                      term.termId,
                      0
                  )

                  await takaturnDiamond["paySecurityOnBehalfOf(uint256,bool,address)"](
                      termId,
                      false,
                      participant_1,
                      { value: entrance }
                  )

                  await expect(
                      takaturnDiamond["paySecurityOnBehalfOf(uint256,bool,address,uint256)"](
                          termId,
                          false,
                          participant_12,
                          0,
                          {
                              value: entrance,
                          }
                      )
                  ).to.be.revertedWith("TT-TF-07") // Position already taken
              })
          })

          describe("AutoPay", function () {
              it("Should allow autoPay", async function () {
                  const lastTerm = await takaturnDiamondDeployer.getTermsId()
                  const termId = lastTerm[0]

                  // Get the collateral payment deposit
                  const term = await takaturnDiamondDeployer.getTermSummary(termId)
                  const entrance = await takaturnDiamondDeployer.minCollateralToDeposit(
                      term.termId,
                      0
                  )

                  await expect(
                      takaturnDiamond.connect(participant_1).toggleAutoPay(termId)
                  ).to.be.revertedWith("TT-FF-05") // Pay collateral security first

                  // Join

                  await takaturnDiamond
                      .connect(participant_1)
                      ["joinTerm(uint256,bool)"](termId, false, { value: entrance })

                  await expect(takaturnDiamond.connect(participant_1).toggleAutoPay(termId)).not.to
                      .be.reverted

                  const participantFundSummary =
                      await takaturnDiamondParticipant_1.getParticipantFundSummary(
                          participant_1.address,
                          termId
                      )

                  const participantCollateralSummary =
                      await takaturnDiamondParticipant_1.getDepositorCollateralSummary(
                          participant_1.address,
                          termId
                      )

                  const isParticipant = participantFundSummary[0]
                  const isCollateralMember = participantCollateralSummary[0]

                  assert.ok(!isParticipant)
                  assert.ok(isCollateralMember)
              })
              it("Should revert when the fund is closed", async function () {
                  // Create a term with only  two participants and close the two cycles
                  await takaturnDiamondParticipant_1.createTerm(
                      2,
                      registrationPeriod,
                      cycleTime,
                      contributionAmount,
                      contributionPeriod,
                      usdc
                  )
                  const lastTerm = await takaturnDiamondDeployer.getTermsId()
                  const termId = lastTerm[0]

                  // Get the collateral payment deposit
                  const term = await takaturnDiamondDeployer.getTermSummary(termId)
                  const entrance = await takaturnDiamondDeployer.minCollateralToDeposit(
                      term.termId,
                      0
                  )

                  await takaturnDiamond
                      .connect(participant_1)
                      ["joinTerm(uint256,bool)"](termId, false, { value: entrance })
                  await takaturnDiamond
                      .connect(participant_2)
                      ["joinTerm(uint256,bool)"](termId, false, { value: entrance })

                  await advanceTime(registrationPeriod + 1)
                  await takaturnDiamond.startTerm(termId)
                  await advanceTime(cycleTime + 1)
                  await takaturnDiamond.closeFundingPeriod(termId)
                  await takaturnDiamond.startNewCycle(termId)

                  await advanceTime(cycleTime + 1)
                  await takaturnDiamond.closeFundingPeriod(termId)

                  await expect(
                      takaturnDiamond.connect(participant_1).toggleAutoPay(termId)
                  ).to.be.revertedWith("TT-FF-02") // Wrong state

                  await expect(
                      takaturnDiamond.connect(participant_2).toggleAutoPay(termId)
                  ).to.be.revertedWith("TT-FF-02") // Wrong state
              })
          })

          describe("Registration period", function () {
              it("Should return the right registration period remaining [ @skip-on-ci ]", async function () {
                  const lastTerm = await takaturnDiamondDeployer.getTermsId()
                  const termId = lastTerm[0]

                  const entrance = await takaturnDiamondDeployer.minCollateralToDeposit(termId, 0)

                  await expect(
                      takaturnDiamond.getRemainingRegistrationTime(termId)
                  ).to.be.revertedWith("Nobody has deposited yet")

                  await takaturnDiamond
                      .connect(participant_1)
                      ["joinTerm(uint256,bool)"](termId, false, { value: entrance })

                  await advanceTime(registrationPeriod / 2)

                  let remainingTime = await takaturnDiamond.getRemainingRegistrationTime(termId)

                  assert.equal(remainingTime, registrationPeriod / 2)

                  await advanceTime(registrationPeriod + 1)

                  remainingTime = await takaturnDiamond.getRemainingRegistrationTime(termId)

                  assert.equal(remainingTime, 0)
              })
          })

          describe("Expire term", function () {
              it("Should revert if the try to expire before time", async function () {
                  const lastTerm = await takaturnDiamondDeployer.getTermsId()
                  const termId = lastTerm[0]

                  await expect(takaturnDiamond.expireTerm(termId)).to.be.revertedWith("TT-TF-13") // Registration period not ended
              })

              it("Should revert if all the spots are filled", async function () {
                  const lastTerm = await takaturnDiamondDeployer.getTermsId()
                  const termId = lastTerm[0]

                  for (let i = 1; i <= totalParticipants; i++) {
                      const entrance = await takaturnDiamondDeployer.minCollateralToDeposit(
                          termId,
                          i - 1
                      )

                      await takaturnDiamond
                          .connect(accounts[i])
                          ["joinTerm(uint256,bool)"](termId, false, { value: entrance })
                  }

                  await advanceTime(registrationPeriod + 1)

                  await expect(takaturnDiamond.expireTerm(termId)).to.be.revertedWith("TT-TF-14") // All spots are filled, can't expire
              })

              it("Should revert if all the spots are filled", async function () {
                  const lastTerm = await takaturnDiamondDeployer.getTermsId()
                  const termId = lastTerm[0]

                  const entrance = await takaturnDiamondDeployer.minCollateralToDeposit(termId, 0)

                  await takaturnDiamondParticipant_1["joinTerm(uint256,bool)"](termId, false, {
                      value: entrance,
                  })

                  await advanceTime(registrationPeriod + 1)

                  await expect(takaturnDiamond.expireTerm(termId)).to.not.be.reverted

                  const term = await takaturnDiamondDeployer.getTermSummary(termId)
                  const termState = term.state

                  await expect(getTermStateFromIndex(termState)).to.equal(TermStates.ExpiredTerm)
              })
          })
      })<|MERGE_RESOLUTION|>--- conflicted
+++ resolved
@@ -88,7 +88,7 @@
                       const termId = await takaturnDiamondDeployer.getTermsId()
                       await expect(
                           takaturnDiamondDeployer.minCollateralToDeposit(termId[0], 0)
-                      ).to.be.revertedWith("TT-GF-02") // ChainlinkOracle: stale data
+                      ).to.be.revertedWith("ChainlinkOracle: stale data")
                   })
               })
           }
@@ -137,7 +137,7 @@
                       takaturnDiamond
                           .connect(participant_1)
                           ["joinTerm(uint256,bool)"](wrongTermId, false, { value: entrance })
-                  ).to.be.revertedWith("TT-TF-02") // Term doesn't exist
+                  ).to.be.revertedWith("Term doesn't exist")
 
                   await takaturnDiamond
                       .connect(participant_1)
@@ -283,7 +283,7 @@
                           takaturnDiamond
                               .connect(accounts[i])
                               ["joinTerm(uint256,bool)"](termId, false, { value: failedEntrance })
-                      ).to.be.revertedWith("TT-TF-08") //  Eth payment too low
+                      ).to.be.revertedWith("Eth payment too low")
 
                       await expect(
                           takaturnDiamond
@@ -375,7 +375,7 @@
                           ["joinTermOnPosition(uint256,bool,uint256)"](termId, false, position, {
                               value: positionsAndDeposits[1][positionIndex + 1],
                           })
-                  ).to.be.revertedWith("TT-TF-08") //  Eth payment too low
+                  ).to.be.revertedWith("Eth payment too low")
 
                   await takaturnDiamond
                       .connect(participant_1)
@@ -389,7 +389,7 @@
                           ["joinTermOnPosition(uint256,bool,uint256)"](termId, false, position, {
                               value: entrance,
                           })
-                  ).to.be.revertedWith("TT-TF-07") // Position already taken
+                  ).to.be.revertedWith("Position already taken")
 
                   positionsAndDeposits =
                       await takaturnDiamond.getAvailablePositionsAndSecurityAmount(termId)
@@ -458,12 +458,6 @@
                   await expect(
                       takaturnDiamond
                           .connect(participant_12)
-<<<<<<< HEAD
-                          ["joinTermNext(uint256,bool,uint256)"](termId, false, totalParticipants, {
-                              value: entrance,
-                          })
-                  ).to.be.revertedWith("TT-TF-06") // Invalid position
-=======
                           ["joinTermOnPosition(uint256,bool,uint256)"](
                               termId,
                               false,
@@ -473,7 +467,6 @@
                               }
                           )
                   ).to.be.revertedWith("Invalid position")
->>>>>>> b1975156
               })
 
               it("Should revert if the position is already taken", async function () {
@@ -497,7 +490,7 @@
                           ["joinTermOnPosition(uint256,bool,uint256)"](termId, false, 0, {
                               value: entrance,
                           })
-                  ).to.be.revertedWith("TT-TF-07") // Position already taken
+                  ).to.be.revertedWith("Position already taken")
               })
           })
 
@@ -522,7 +515,7 @@
                           participant_1,
                           { value: entrance }
                       )
-                  ).to.be.revertedWith("TT-TF-02") // Term doesn't exist
+                  ).to.be.revertedWith("Term doesn't exist")
 
                   await takaturnDiamond["paySecurityOnBehalfOf(uint256,bool,address)"](
                       termId,
@@ -683,7 +676,7 @@
                               accounts[i].address,
                               { value: failedEntrance }
                           )
-                      ).to.be.revertedWith("TT-TF-08") //  Eth payment too low
+                      ).to.be.revertedWith("Eth payment too low")
 
                       await expect(
                           takaturnDiamond["paySecurityOnBehalfOf(uint256,bool,address)"](
@@ -786,7 +779,7 @@
                               value: positionsAndDeposits[1][positionIndex + 1],
                           }
                       )
-                  ).to.be.revertedWith("TT-TF-08") //  Eth payment too low
+                  ).to.be.revertedWith("Eth payment too low")
 
                   await takaturnDiamond["paySecurityOnBehalfOf(uint256,bool,address,uint256)"](
                       termId,
@@ -808,7 +801,7 @@
                               value: entrance,
                           }
                       )
-                  ).to.be.revertedWith("TT-TF-07") // Position already taken
+                  ).to.be.revertedWith("Position already taken")
 
                   positionsAndDeposits =
                       await takaturnDiamond.getAvailablePositionsAndSecurityAmount(termId)
@@ -884,7 +877,7 @@
                               value: entrance,
                           }
                       )
-                  ).to.be.revertedWith("TT-TF-06") // Invalid position
+                  ).to.be.revertedWith("Invalid position")
               })
 
               it("Should revert if the position is already taken", async function () {
@@ -915,7 +908,7 @@
                               value: entrance,
                           }
                       )
-                  ).to.be.revertedWith("TT-TF-07") // Position already taken
+                  ).to.be.revertedWith("Position already taken")
               })
           })
 
@@ -933,7 +926,7 @@
 
                   await expect(
                       takaturnDiamond.connect(participant_1).toggleAutoPay(termId)
-                  ).to.be.revertedWith("TT-FF-05") // Pay collateral security first
+                  ).to.be.revertedWith("Pay collateral security first")
 
                   // Join
 
@@ -1000,11 +993,11 @@
 
                   await expect(
                       takaturnDiamond.connect(participant_1).toggleAutoPay(termId)
-                  ).to.be.revertedWith("TT-FF-02") // Wrong state
+                  ).to.be.revertedWith("Wrong state")
 
                   await expect(
                       takaturnDiamond.connect(participant_2).toggleAutoPay(termId)
-                  ).to.be.revertedWith("TT-FF-02") // Wrong state
+                  ).to.be.revertedWith("Wrong state")
               })
           })
 
@@ -1042,7 +1035,9 @@
                   const lastTerm = await takaturnDiamondDeployer.getTermsId()
                   const termId = lastTerm[0]
 
-                  await expect(takaturnDiamond.expireTerm(termId)).to.be.revertedWith("TT-TF-13") // Registration period not ended
+                  await expect(takaturnDiamond.expireTerm(termId)).to.be.revertedWith(
+                      "Registration period not ended"
+                  )
               })
 
               it("Should revert if all the spots are filled", async function () {
@@ -1062,7 +1057,9 @@
 
                   await advanceTime(registrationPeriod + 1)
 
-                  await expect(takaturnDiamond.expireTerm(termId)).to.be.revertedWith("TT-TF-14") // All spots are filled, can't expire
+                  await expect(takaturnDiamond.expireTerm(termId)).to.be.revertedWith(
+                      "All spots are filled, can't expire"
+                  )
               })
 
               it("Should revert if all the spots are filled", async function () {
