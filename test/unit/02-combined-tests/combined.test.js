const { assert, expect } = require("chai")
const { developmentChains, isDevnet, isFork, networkConfig } = require("../../../utils/_networks")
const { network, ethers } = require("hardhat")
const {
    FundStates,
    getFundStateFromIndex,
    advanceTime,
    advanceTimeByDate,
    impersonateAccount,
    toWei,
    getCollateralStateFromIndex,
    CollateralStates,
} = require("../../../utils/_helpers")
const { hour, day } = require("../../../utils/units")

const {
    totalParticipants,
    cycleTime,
    contributionAmount,
    contributionPeriod,
    balanceForUser,
    registrationPeriod,
    getRandomInt,
} = require("../../utils/test-utils")
<<<<<<< HEAD
=======
const { BigNumber } = require("ethers")
>>>>>>> 7fc1559e

let takaturnDiamond, usdc

async function everyonePaysAndCloseCycle(termId) {
    for (let i = 1; i <= totalParticipants; i++) {
        try {
            await takaturnDiamond.connect(accounts[i]).payContribution(termId)
        } catch (e) {}
    }

    // Artifically increase time to skip the wait
    await advanceTime(contributionPeriod + 1)
    await takaturnDiamondParticipant_1.closeFundingPeriod(termId)
}

async function executeCycle(
    termId,
    defaultersAmount = 0,
    specificDefaultersIndices = [],
    withdrawFund = true
) {
    let randomDefaulterIndices = specificDefaultersIndices

    let fund = await takaturnDiamond.getFundSummary(termId)

    let currentCycle = parseInt(fund[6])
    // console.log(`Current cycle is: ${currentCycle}`)

    while (defaultersAmount != randomDefaulterIndices.length) {
        if (defaultersAmount > totalParticipants) {
            //console.log("Too many defaulters specified!")
            break
        }
        let randomInt = getRandomInt(Math.floor(totalParticipants - 1))
        if (!randomDefaulterIndices.includes(randomInt)) {
            //console.log("Defaulting user..")
            randomDefaulterIndices.push(randomInt)
        }
    }

    //console.log(`Random Defaulter Indices: ${randomDefaulterIndices}`)

    let paidAmount = 0
    for (let i = 1; i <= totalParticipants; i++) {
        if (randomDefaulterIndices.includes(i)) {
            continue
        } else {
            try {
                await usdc
                    .connect(accounts[i])
                    .approve(takaturnDiamond.address, contributionAmount * 10 ** 6)

                await takaturnDiamond.connect(accounts[i]).payContribution(termId)
                paidAmount++
                //console.log(`Participant: ${i} paid the contribution`)
            } catch (e) {
                //console.log(e)
            }
        }
    }

    // Artifically increase time to skip the wait
    await advanceTime(contributionPeriod + 1)

    await takaturnDiamondParticipant_1.closeFundingPeriod(termId)

    fund = await takaturnDiamond.getFundSummary(termId)
    let state = fund[1]
    //console.log(`State is: ${getFundStateFromIndex(state)}`)
    expect(getFundStateFromIndex(fund[1])).not.to.equal(FundStates.AcceptingContributions)

    let fundClaimed = false
    let claimant
    let previousBalanceClaimant = 0
    let poolEmpty = 0
    if (withdrawFund) {
        for (let i = 1; i <= totalParticipants; i++) {
            // console.log(`Participant withdrawing: ${i}`)
            try {
                claimant = accounts[i]
                previousBalanceClaimant = await usdc.balanceOf(claimant.address)
                await takaturnDiamond.connect(accounts[i]).withdrawFund(termId)
                fundClaimed = true
                //console.log(`Participant: ${i} withdrew the fund`)
                break
            } catch (e) {
                //console.log(e)
            }
        }
        depositorFundSummary = await takaturnDiamond.getParticipantFundSummary(
            claimant.address,
            termId
        )
        poolEmpty = depositorFundSummary[4]
    }

    let poolEmptyOk = poolEmpty == 0

    if (!fundClaimed) {
        assert.ok(true)
        //console.log("No one claimed the fund")
    } else {
        assert.ok(fundClaimed)
        assert.ok(poolEmptyOk)
        //console.log(`Claimant: ${claimant.address}`)
    }

    // Artifically increase time to skip the wait
    await advanceTime(cycleTime + 1)

    //await makeExcelSheet();
    try {
        await takaturnDiamondParticipant_1.startNewCycle(termId)
        //console.log("New cycle started")
    } catch (e) {
        //console.log(e)
    }

    fund = await takaturnDiamond.getFundSummary(termId)

    let newCycle = parseInt(fund[6])

    //console.log(`We enter to the new cycle. Cycle is: ${newCycle}`)

    let newCycleStarted = currentCycle + 1 == newCycle
    //console.log(`newCycleStarted: ${newCycleStarted}`)
    fund = await takaturnDiamond.getFundSummary(termId)
    state = fund[1]
    //console.log(`State is: ${getFundStateFromIndex(state)}`)

    let fundClosed = getFundStateFromIndex(state) == FundStates.FundClosed
    if (fundClosed) {
        assert.ok(true)
    } else {
        assert.ok(newCycleStarted)
    }
}

!developmentChains.includes(network.name)
    ? describe.skip
    : describe("Integration tests. Takaturn Diamond standard", function () {
          const chainId = network.config.chainId

          let aggregator

          let deployer,
              participant_1,
              participant_2,
              participant_3,
              participant_4,
              participant_5,
              participant_6,
              participant_7,
              participant_8,
              participant_9,
              participant_10,
              participant_11,
              participant_12,
              usdcOwner,
              usdcMasterMinter,
              usdcRegularMinter,
              usdcLostAndFound
          beforeEach(async function () {
              // Get the accounts
              accounts = await ethers.getSigners()

              // accounts used:
              // 0: deployer
              // 1 - 12: participants

              deployer = accounts[0]
              participant_1 = accounts[1]
              participant_2 = accounts[2]
              participant_3 = accounts[3]
              participant_4 = accounts[4]
              participant_5 = accounts[5]
              participant_6 = accounts[6]
              participant_7 = accounts[7]
              participant_8 = accounts[8]
              participant_9 = accounts[9]
              participant_10 = accounts[10]
              participant_11 = accounts[11]
              participant_12 = accounts[12]
              usdcOwner = accounts[13]
              usdcMasterMinter = accounts[14]
              usdcRegularMinter = accounts[15]
              usdcLostAndFound = accounts[16]

              participants = []
              // From account[1] to account[12]
              for (let i = 1; i <= totalParticipants; i++) {
                  participants.push(accounts[i])
              }

              // Deploy contracts
              await deployments.fixture(["takaturn_upgrade"])
              takaturnDiamond = await ethers.getContract("TakaturnDiamond")

              if (isDevnet && !isFork) {
                  aggregator = await ethers.getContract("MockEthUsdAggregator")
                  usdc = await ethers.getContract("FiatTokenV2_1")
              } else {
                  // Fork
                  const aggregatorAddress = networkConfig[chainId]["ethUsdPriceFeed"]
                  const usdcAddress = networkConfig[chainId]["usdc"]

                  aggregator = await ethers.getContractAt(
                      "AggregatorV3Interface",
                      aggregatorAddress
                  )
                  usdc = await ethers.getContractAt(
                      //"contracts/version-1/mocks/USDC.sol:IERC20",
                      "@openzeppelin/contracts/token/ERC20/IERC20.sol:IERC20",
                      usdcAddress
                  )
              }
              // Connect the accounts
              takaturnDiamondDeployer = takaturnDiamond.connect(deployer)
              takaturnDiamondParticipant_1 = takaturnDiamond.connect(participant_1)

              if (isFork) {
                  const usdcWhale = networkConfig[chainId]["usdcWhale"]
                  await impersonateAccount(usdcWhale)
                  const whale = await ethers.getSigner(usdcWhale)
                  usdcWhaleSigner = usdc.connect(whale)

                  let userAddress
                  for (let i = 1; i <= totalParticipants; i++) {
                      userAddress = accounts[i].address
                      await usdcWhaleSigner.transfer(userAddress, balanceForUser)

                      await usdc
                          .connect(accounts[i])
                          .approve(takaturnDiamond.address, contributionAmount * 10 ** 6)
                  }
              } else {
                  // Initialize USDC
                  const tokenName = "USD Coin"
                  const tokenSymbol = "USDC"
                  const tokenCurrency = "USD"
                  const tokenDecimals = 6

                  await usdc
                      .connect(usdcOwner)
                      .initialize(
                          tokenName,
                          tokenSymbol,
                          tokenCurrency,
                          tokenDecimals,
                          usdcMasterMinter.address,
                          usdcOwner.address,
                          usdcOwner.address,
                          usdcOwner.address
                      )

                  await usdc
                      .connect(usdcMasterMinter)
                      .configureMinter(usdcRegularMinter.address, 10000000000000)

                  await usdc.connect(usdcOwner).initializeV2(tokenName)

                  await usdc.connect(usdcOwner).initializeV2_1(usdcLostAndFound.address)

                  for (let i = 1; i <= totalParticipants; i++) {
                      let depositor = accounts[i]

                      // Mint USDC for depositor
                      await usdc.connect(usdcRegularMinter).mint(depositor.address, balanceForUser)

                      await usdc
                          .connect(depositor)
                          .approve(takaturnDiamond.address, contributionAmount * 10 ** 6)
                  }
              }
          })

          /*
           * To be able to run the "Combined Tests Part 2", You have to set FORK=false
           * on your .env file to run these tests
           */

          describe("Combined Tests Part 1 & Part 2", function () {
              beforeEach(async function () {
                  // Create a new term where participant_1 is the term owner
                  // This create the term and collateral
                  await takaturnDiamondParticipant_1.createTerm(
                      totalParticipants,
                      registrationPeriod,
                      cycleTime,
                      contributionAmount,
                      contributionPeriod,
                      usdc.address
                  )

                  // Get the correct term id
                  const ids = await takaturnDiamondDeployer.getTermsId()
                  const termId = ids[0]

                  for (let i = 1; i <= totalParticipants; i++) {
                      const entrance = await takaturnDiamondDeployer.minCollateralToDeposit(
                          termId,
                          i - 1
                      )

                      await takaturnDiamond
                          .connect(accounts[i])
                          .joinTerm(termId, false, { value: entrance })
                  }

                  await advanceTime(registrationPeriod + 1)

                  await takaturnDiamondParticipant_1.startTerm(termId)
              })
<<<<<<< HEAD
              describe("Combined Tests Part 1. Usual behaviour", function () {
                  it("changes USDC user balance for participants", async function () {
                      let balance
                      for (let i = 1; i <= totalParticipants; i++) {
                          balance = await usdc.balanceOf(accounts[i].address)
                          assert.equal(balance.toString(), balanceForUser.toString())
                      }
                  })

=======
              describe("Combined Tests Part 1", function () {
>>>>>>> 7fc1559e
                  it("checks collateral specs", async function () {
                      const lastTerm = await takaturnDiamondDeployer.getTermsId()
                      const termId = lastTerm[0]

                      const collateral = await takaturnDiamondDeployer.getCollateralSummary(termId)
                      const collateralInit = collateral[0]
                      const collateralState = collateral[1]

                      assert(collateralInit)
                      await expect(getCollateralStateFromIndex(collateralState)).to.equal(
                          CollateralStates.CycleOngoing
                      )
                  })

                  it("enables participants to pay in USDC and the payments are succesful", async function () {
                      const lastTerm = await takaturnDiamondDeployer.getTermsId()
                      const termId = lastTerm[0]

                      const term = await takaturnDiamondDeployer.getTermSummary(termId)
                      const contributionAmount = term.contributionAmount

                      await expect(
                          takaturnDiamondDeployer.payContribution(termId)
                      ).to.be.revertedWith("Not a participant")

                      await expect(
                          takaturnDiamondParticipant_1.payContribution(termId)
                      ).to.be.revertedWith("Beneficiary doesn't pay")

                      for (let i = 2; i <= totalParticipants; i++) {
                          let takaturnBalanceBefore = await usdc.balanceOf(takaturnDiamond.address)
                          let participantBalanceBefore = await usdc.balanceOf(accounts[i].address)

                          await expect(
                              takaturnDiamond.connect(accounts[i]).payContribution(termId)
                          ).to.emit(takaturnDiamond, "OnPaidContribution")

                          await expect(
                              takaturnDiamond.connect(accounts[i]).payContribution(termId)
                          ).to.be.revertedWith("Already paid for cycle")

                          let takaturnBalanceAfter = await usdc.balanceOf(takaturnDiamond.address)
                          let participantBalanceAfter = await usdc.balanceOf(accounts[i].address)

                          let depositorSummary =
                              await takaturnDiamondDeployer.getParticipantFundSummary(
                                  accounts[i].address,
                                  termId
                              )

                          assert.equal(depositorSummary[2], true)
                          assert(takaturnBalanceAfter.toNumber() > takaturnBalanceBefore.toNumber())
                          assert(
                              participantBalanceBefore.toNumber() >
                                  participantBalanceAfter.toNumber()
                          )
                          assert.equal(
                              takaturnBalanceAfter - takaturnBalanceBefore,
                              contributionAmount * 10 ** 6
                          )
                          assert.equal(
                              participantBalanceBefore - participantBalanceAfter,
                              contributionAmount * 10 ** 6
                          )
                      }
                  })

                  it("can close the funding period after the given time", async function () {
                      const lastTerm = await takaturnDiamondDeployer.getTermsId()
                      const termId = lastTerm[0]

                      for (let i = 2; i <= totalParticipants; i++) {
                          await takaturnDiamond.connect(accounts[i]).payContribution(termId)
                      }

                      let fund = await takaturnDiamondDeployer.getFundSummary(termId)
                      expect(getFundStateFromIndex(fund[1])).to.equal(
                          FundStates.AcceptingContributions
                      )

                      await expect(
                          takaturnDiamondParticipant_1.closeFundingPeriod(termId)
                      ).to.be.revertedWith("Still time to contribute")

                      // Artifically increase time to skip the wait
                      await advanceTime(contributionPeriod + 1)

                      fund = await takaturnDiamondDeployer.getFundSummary(termId)
                      expect(getFundStateFromIndex(fund[1])).to.equal(
                          FundStates.AcceptingContributions
                      )

                      await takaturnDiamondParticipant_1.closeFundingPeriod(termId)

                      fund = await takaturnDiamondDeployer.getFundSummary(termId)

                      const time = await takaturnDiamondDeployer.getRemainingContributionTime(
                          termId
                      )

                      await advanceTime(cycleTime + 1)

                      await takaturnDiamond.startNewCycle(termId)

                      const remainingCycles = await takaturnDiamondDeployer.getRemainingCycles(
                          termId
                      )

                      expect(getFundStateFromIndex(fund[1])).to.equal(FundStates.CycleOngoing)
                      assert.equal(time, 0)
                      assert.equal(remainingCycles.toNumber(), totalParticipants - 1)
                  })

                  it("can have participants autopay at the end of the funding period", async function () {
                      const lastTerm = await takaturnDiamondDeployer.getTermsId()
                      const termId = lastTerm[0]

                      for (let i = 1; i <= totalParticipants; i++) {
                          await takaturnDiamond.connect(accounts[i]).toggleAutoPay(termId)
                      }

                      // Artifically increase time to skip the wait
                      await advanceTime(contributionPeriod + 1)

                      await takaturnDiamondParticipant_1.closeFundingPeriod(termId)

                      for (let i = 2; i <= totalParticipants; i++) {
                          const participantSummary =
                              await takaturnDiamondDeployer.getParticipantFundSummary(
                                  accounts[i].address,
                                  termId
                              )
                          assert.equal(participantSummary[2], true)
                      }
                  })

                  // This happens in the 1st cycle
                  it("rewards beneficiaries based on a first come first served basis", async function () {
                      const lastTerm = await takaturnDiamondDeployer.getTermsId()
                      const termId = lastTerm[0]

                      await everyonePaysAndCloseCycle(termId)

                      const fund = await takaturnDiamondDeployer.getFundSummary(termId)
                      let beneficiariesOrder = fund[3]
                      let supposedBeneficiary = beneficiariesOrder[0]

                      assert.ok(supposedBeneficiary == participant_1.address)
                  })

                  // This happens in the 1st cycle
                  it("allows the beneficiary to claim the fund", async function () {
                      const lastTerm = await takaturnDiamondDeployer.getTermsId()
                      const termId = lastTerm[0]

                      await expect(
                          takaturnDiamondParticipant_1.withdrawFund(termId)
                      ).to.be.revertedWith("You must be a beneficiary")

                      await everyonePaysAndCloseCycle(termId)

                      await expect(takaturnDiamondParticipant_1.withdrawFund(termId)).to.emit(
                          takaturnDiamond,
                          "OnFundWithdrawn"
                      )
                  })

                  // This happens in the 1st cycle
                  it("allows the beneficiary to claim the collateral from defaulters", async function () {
                      const lastTerm = await takaturnDiamondDeployer.getTermsId()
                      const termId = lastTerm[0]

                      // Everyone pays but last 2 participants
                      for (let i = 2; i <= totalParticipants - 1; i++) {
                          await expect(
                              takaturnDiamond.connect(accounts[i]).payContribution(termId)
                          ).to.emit(takaturnDiamond, "OnPaidContribution")
                      }

                      // Artifically increase time to skip the wait
                      await advanceTime(contributionPeriod + 1)
                      await takaturnDiamondParticipant_1.closeFundingPeriod(termId)

                      currentBalance = await ethers.provider.getBalance(participant_1.address)

                      await expect(takaturnDiamondParticipant_1.withdrawFund(termId)).to.emit(
                          takaturnDiamond,
                          "OnFundWithdrawn"
                      )

                      newBalance = await ethers.provider.getBalance(participant_1.address)

                      assert.ok(newBalance > currentBalance)
                  })

                  it("does not move the order of beneficiaries of previous cycles if they default in future cycles", async function () {
                      this.timeout(200000)

                      const lastTerm = await takaturnDiamondDeployer.getTermsId()
                      const termId = lastTerm[0]

                      await everyonePaysAndCloseCycle(termId)
                      await advanceTime(cycleTime + 1)

                      //   await expect(
                      //       takaturnDiamondDeployer.startNewCycle(termId)
                      //   ).to.be.revertedWith("TermOwnable: caller is not the owner")

                      await takaturnDiamondParticipant_1.startNewCycle(termId)

                      let fund = await takaturnDiamondDeployer.getFundSummary(termId)
                      let beneficiariesOrder = fund[3]
                      let firstBeneficiary = beneficiariesOrder[0]
                      await executeCycle(termId, 1, [1])
                      fund = await takaturnDiamondDeployer.getFundSummary(termId)
                      beneficiariesOrder = fund[3]
                      let firstBeneficiaryAfterDefault = beneficiariesOrder[0]
                      assert.ok(firstBeneficiary == firstBeneficiaryAfterDefault)
                  })

                  // This happens in the 1st cycle
                  it("does not moves the order of beneficiaries if the supposed beneficiary of this cycle defaults", async function () {
                      this.timeout(200000)
                      const lastTerm = await takaturnDiamondDeployer.getTermsId()
                      const termId = lastTerm[0]

                      let fund = await takaturnDiamondDeployer.getFundSummary(termId)
                      let beneficiariesOrder = fund[3]
                      let supposedBeneficiary = beneficiariesOrder[0]

                      // Everyone pays but the first participant, which should be the first beneficiary
                      for (let i = 2; i <= totalParticipants; i++) {
                          await takaturnDiamond.connect(accounts[i]).payContribution(termId)
                      }
                      // Artifically increase time to skip the wait
                      await advanceTime(contributionPeriod + 1)
                      await takaturnDiamondParticipant_1.closeFundingPeriod(termId)

                      fund = await takaturnDiamondDeployer.getFundSummary(termId)
                      beneficiariesOrder = fund[3]
                      let supposedBeneficiaryAfterDefault = beneficiariesOrder[0]
                      let supposedBeneficiaryNewPosition = beneficiariesOrder[1]

                      assert.ok(supposedBeneficiary == supposedBeneficiaryAfterDefault)
                      assert.ok(supposedBeneficiary != supposedBeneficiaryNewPosition)
                  })

                  // This happens in the 1st cycle
                  it("does not permit a graced defaulter to withdraw their fund in the current cycle", async function () {
                      this.timeout(200000)
                      const lastTerm = await takaturnDiamondDeployer.getTermsId()
                      const termId = lastTerm[0]

                      let fund = await takaturnDiamondDeployer.getFundSummary(termId)
                      let beneficiariesOrder = fund[3]
                      let supposedBeneficiary = beneficiariesOrder[0]
                      // Everyone pays but the first participant, which should be the first beneficiary
                      for (let i = 2; i <= totalParticipants; i++) {
                          await takaturnDiamond.connect(accounts[i]).payContribution(termId)
                      }
                      // Artifically increase time to skip the wait
                      await advanceTime(contributionPeriod + 1)
                      await takaturnDiamondParticipant_1.closeFundingPeriod(termId)

                      fund = await takaturnDiamondDeployer.getFundSummary(termId)
                      beneficiariesOrder = fund[3]
                      let supposedBeneficiaryAfterDefault = beneficiariesOrder[0]

                      assert.ok(supposedBeneficiary == supposedBeneficiaryAfterDefault)
                  })

                  it("simulates a whole fund cycle and allows everyone to withdraw after the fund is closed", async function () {
                      this.timeout(200000)

                      const lastTerm = await takaturnDiamondDeployer.getTermsId()
                      const termId = lastTerm[0]

                      await everyonePaysAndCloseCycle(termId)
                      await advanceTime(cycleTime + 1)

                      await takaturnDiamondParticipant_1.startNewCycle(termId)

                      await executeCycle(termId, 1, [], false)
                      await executeCycle(termId, 6, [], false)

                      await executeCycle(termId, 1, [], false)
                      await executeCycle(termId, 6, [], false)

                      await executeCycle(termId, 5, [], false)
                      await executeCycle(termId, 3, [], false)

                      await executeCycle(termId, 2, [], false)
                      await executeCycle(termId, 6, [], false)

                      await executeCycle(termId, 6, [], false)
                      await executeCycle(termId, 8, [], false)

                      await executeCycle(termId, 6, [], false)

                      const takaturnBalanceBefore = await usdc.balanceOf(takaturnDiamond.address)

                      for (let i = 1; i <= totalParticipants; i++) {
                          try {
                              await takaturnDiamond.connect(accounts[i]).withdrawFund(termId)
                              //   console.log(`Fund claimed by: ${i}`)
                          } catch (e) {
                              //           console.log(e)
                          }
                      }

                      const takaturnBalanceAfter = await usdc.balanceOf(takaturnDiamond.address)

                      assert(takaturnBalanceBefore > takaturnBalanceAfter)
                  })

                  it("simulates a whole fund cycle and empty the collateral", async function () {
                      this.timeout(200000)

                      const lastTerm = await takaturnDiamondDeployer.getTermsId()
                      const termId = lastTerm[0]

                      for (let i = 1; i <= totalParticipants; i++) {
                          await everyonePaysAndCloseCycle(termId)
                          await advanceTime(cycleTime + 1)
                          if (i < totalParticipants) {
                              await takaturnDiamondParticipant_1.startNewCycle(termId)
                          }
                          for (let j = 1; j <= totalParticipants; j++) {
                              await usdc
                                  .connect(accounts[j])
                                  .approve(takaturnDiamond.address, contributionAmount * 10 ** 6)
                          }
                      }

                      await advanceTimeByDate(180, day)

                      await expect(
                          takaturnDiamondDeployer.emptyCollateralAfterEnd(termId)
                      ).to.be.revertedWith("TermOwnable: caller is not the owner")

                      await expect(takaturnDiamondParticipant_1.emptyCollateralAfterEnd(termId)).not
                          .to.be.reverted
                  })

                  it("makes sure the fund is closed correctly", async function () {
                      this.timeout(200000)

                      const lastTerm = await takaturnDiamondDeployer.getTermsId()
                      const termId = lastTerm[0]

                      await everyonePaysAndCloseCycle(termId)
                      await advanceTime(cycleTime + 1)
                      await takaturnDiamondParticipant_1.startNewCycle(termId)

                      // Close remaining cycles

                      while ((await takaturnDiamondDeployer.getFundSummary(termId))[1] < 4) {
                          await executeCycle(termId)
                      }

                      let fund = await takaturnDiamondDeployer.getFundSummary(termId)
                      expect(getFundStateFromIndex(fund[1])).to.equal(FundStates.FundClosed)
                  })

                  it("allows owner to withdraw any unclaimed funds after 180 days, but not earlier", async function () {
                      this.timeout(200000)

                      const lastTerm = await takaturnDiamondDeployer.getTermsId()
                      const termId = lastTerm[0]

                      await everyonePaysAndCloseCycle(termId)
                      await advanceTime(cycleTime + 1)
                      await takaturnDiamondParticipant_1.startNewCycle(termId)

                      let balance = 0
                      // Attempt to withdraw while cycles are ongoing, this should fail
                      await expect(
                          takaturnDiamondParticipant_1.emptyFundAfterEnd(termId)
                      ).to.be.revertedWith("Can't empty yet")

                      balance = await usdc.balanceOf(takaturnDiamond.address)
                      assert.ok(balance > 0)

                      // Close remaining cycles
                      while ((await takaturnDiamondDeployer.getFundSummary(termId))[1] < 4) {
                          await executeCycle(termId, 0, [], false)
                      }

                      // Make sure fund is closed
                      let fund = await takaturnDiamondDeployer.getFundSummary(termId)
                      expect(getFundStateFromIndex(fund[1])).to.equal(FundStates.FundClosed)

                      // Attempt to withdraw after last cycle, this should fail
                      await expect(
                          takaturnDiamondParticipant_1.emptyFundAfterEnd(termId)
                      ).to.be.revertedWith("Can't empty yet")

                      balance = await usdc.balanceOf(takaturnDiamond.address)
                      assert.ok(balance > 0)

                      // Artifically increase time to skip the long wait of 180 days
                      await advanceTimeByDate(180, day)

                      // Attempt to withdraw after 180 days
                      try {
                          await takaturnDiamondParticipant_1.emptyFundAfterEnd(termId)
                      } catch (e) {}

                      balance = await usdc.balanceOf(takaturnDiamond.address)
                      assert.ok(balance == 0)
                  })

                  // This happens in the 1st cycle
                  it("returns remaining cycle time properly", async function () {
                      //todo: this one sometimes fails. check where to wait
                      this.timeout(200000)

                      const lastTerm = await takaturnDiamondDeployer.getTermsId()
                      const termId = lastTerm[0]

                      let fund = await takaturnDiamondDeployer.getFundSummary(termId)
                      let fundStart = fund[4].toNumber()
                      let currentCycle = fund[6].toNumber()

                      let currentRemainingCycleTime =
                          await takaturnDiamondDeployer.getRemainingCycleTime(termId)

                      //console.log(cycleTime * currentCycle + fundStart)

                      assert.ok(cycleTime == currentRemainingCycleTime.toNumber())
                      // Artifically increase time to skip the wait
                      await advanceTime(contributionPeriod + 1)

                      let newRemainingCycleTime =
                          await takaturnDiamondDeployer.getRemainingCycleTime(termId)

                      // console.log("new remaning cycle time:", newRemainingCycleTime.toNumber())

                      assert.ok(
                          currentRemainingCycleTime - newRemainingCycleTime ==
                              contributionPeriod + 1
                      )

                      assert.ok(
                          cycleTime * currentCycle + fundStart - currentRemainingCycleTime > 0
                      )
                      // Artifically increase time to skip the wait
                      await advanceTime(cycleTime + 1)

                      newRemainingCycleTime = await takaturnDiamondDeployer.getRemainingCycleTime(
                          termId
                      )

                      assert.ok(newRemainingCycleTime.toString() == 0)
                  })

                  // This happens in the 1st cycle
                  it("returns remaining contribution time properly", async function () {
                      //todo: this one sometimes fails. check where to wait
                      this.timeout(200000)

                      const lastTerm = await takaturnDiamondDeployer.getTermsId()
                      const termId = lastTerm[0]

                      let fund = await takaturnDiamondDeployer.getFundSummary(termId)
                      let fundStart = fund[4].toNumber()
                      let currentCycle = fund[6].toNumber()

                      let contributionEndTimestamp = parseInt(
                          cycleTime * (currentCycle - 1) + fundStart + contributionPeriod
                      )
                      let currentRemainingContributionTime =
                          await takaturnDiamondDeployer.getRemainingContributionTime(termId)

                      //   console.log("answer", fundStart + currentRemainingContributionTime)
                      assert.ok(
                          fundStart + currentRemainingContributionTime.toNumber() ==
                              contributionEndTimestamp
                      )

                      // Artifically increase time to skip the wait
                      await advanceTime(contributionPeriod * 0.5)

                      let newRemainingContributionTime =
                          await takaturnDiamondDeployer.getRemainingContributionTime(termId)

                      assert.ok(newRemainingContributionTime.toNumber() == contributionPeriod * 0.5)

                      // Artifically increase time to skip the wait
                      await advanceTime(contributionPeriod)

                      newRemainingContributionTime =
                          await takaturnDiamondDeployer.getRemainingContributionTime(termId)
                      //console.log("new remaning contribution time:", newRemainingContributionTime);
                      assert.ok(newRemainingContributionTime == 0)
                  })
              })

              if (!isFork) {
                  describe("Combined Tests Part 2, Withdraw cases", function () {
                      it("Allow defaulted beneficiaries to withdraw their fund", async function () {
                          this.timeout(200000)

                          const lastTerm = await takaturnDiamondDeployer.getTermsId()
                          const termId = lastTerm[0]

                          await everyonePaysAndCloseCycle(termId)

                          await advanceTime(cycleTime + 1)

                          await takaturnDiamondParticipant_1.startNewCycle(termId)

                          await aggregator.setPrice(toWei("1500"))

                          await executeCycle(termId, 1, [1], false)

                          // Should not be able to withdraw because beneficiary defaulted
                          await expect(takaturnDiamondParticipant_1.withdrawFund(termId)).not.to.be
                              .reverted
                      })
                  })
              }
          })

          describe("Combined Tests Part 3, Beneficiary selections", function () {
              beforeEach(async function () {
                  let totalParticipantsPart3 = 3

                  // Create a new term where participant_1 is the term owner
                  // This create the term and collateral
                  await takaturnDiamondParticipant_1.createTerm(
                      totalParticipantsPart3,
                      registrationPeriod,
                      cycleTime,
                      contributionAmount,
                      contributionPeriod,
                      usdc.address
                  )

                  // Get the correct term id
                  const ids = await takaturnDiamondDeployer.getTermsId()
                  const termId = ids[0]

                  for (let i = 1; i <= totalParticipantsPart3; i++) {
                      const entrance = await takaturnDiamondDeployer.minCollateralToDeposit(
                          termId,
                          i - 1
                      )

                      await takaturnDiamond
                          .connect(accounts[i])
                          .joinTerm(termId, false, { value: entrance + 1 })
                  }

                  await advanceTime(registrationPeriod + 1)

                  await takaturnDiamondParticipant_1.startTerm(termId)
              })

              it("selects beneficiaries even if they default", async function () {
                  this.timeout(200000)

                  const lastTerm = await takaturnDiamondDeployer.getTermsId()
                  const termId = lastTerm[0]

                  // First cycle, participant 3 pay
                  payers = [1, 3]

                  await takaturnDiamond.connect(accounts[payers[1]]).payContribution(termId)

                  // Artifically increase time to skip the wait
                  await advanceTime(contributionPeriod + 1)
                  await takaturnDiamondParticipant_1.closeFundingPeriod(termId)

                  // Artifically increase time to skip the wait
                  await advanceTime(cycleTime + 1)
                  await takaturnDiamondParticipant_1.startNewCycle(termId)

                  // Next cycle, only participant 1 pays. Participant 2 and 3 default. Participant 2 should be beneficiary
                  await executeCycle(termId, 2, [2, 3])
                  const participantSummary =
                      await takaturnDiamondDeployer.getParticipantFundSummary(
                          participant_2.address,
                          termId
                      )
                  assert.ok(participantSummary[1])
              })

              it("allow a participant to withdraw fund even if defaulted", async function () {
                  this.timeout(200000)

                  const lastTerm = await takaturnDiamondDeployer.getTermsId()
                  const termId = lastTerm[0]

                  // First cycle, participant 1 & 3 pay
                  payers = [1, 3]

                  await takaturnDiamond.connect(accounts[payers[1]]).payContribution(termId)

                  // Artifically increase time to skip the wait
                  await advanceTime(contributionPeriod + 1)
                  await takaturnDiamondParticipant_1.closeFundingPeriod(termId)

                  // Artifically increase time to skip the wait
                  await advanceTime(cycleTime + 1)
                  await takaturnDiamondParticipant_1.startNewCycle(termId)

                  // Next cycle, only participant 1 pays. Participant 2 and 3 default. Participant 2 should be beneficiary
                  await executeCycle(termId, 2, [2, 3], false)

                  // Make sure participant 2 is beneficiary
                  let participantSummary = await takaturnDiamondDeployer.getParticipantFundSummary(
                      participant_2.address,
                      termId
                  )
                  assert.ok(participantSummary[1])

                  // Should be able to withdraw

                  await expect(takaturnDiamond.connect(participant_2).withdrawFund(termId)).not.to
                      .be.reverted
              })
          })

          describe("Combined Tests Part 4. Only two participants", function () {
              beforeEach(async function () {
                  totalParticipantsPart4 = 2

                  // Create a new term where participant_1 is the term owner
                  // This create the term and collateral
                  await takaturnDiamondParticipant_1.createTerm(
                      totalParticipantsPart4,
                      registrationPeriod,
                      cycleTime,
                      contributionAmount,
                      contributionPeriod,
                      usdc.address
                  )

                  // Get the correct term id
                  const ids = await takaturnDiamondDeployer.getTermsId()
                  const termId = ids[0]

                  for (let i = 1; i <= totalParticipantsPart4; i++) {
                      const entrance = await takaturnDiamondDeployer.minCollateralToDeposit(
                          termId,
                          i - 1
                      )

                      await takaturnDiamond
                          .connect(accounts[i])
                          .joinTerm(termId, false, { value: entrance })
                  }

                  await advanceTime(registrationPeriod + 1)

                  await takaturnDiamondParticipant_1.startTerm(termId)
              })

              it("does not produce weird behaviour when theres only 2 participants, and one pays and the other doesnt 1", async function () {
                  this.timeout(200000)

                  const lastTerm = await takaturnDiamondDeployer.getTermsId()
                  const termId = lastTerm[0]

                  // First participant pays, second doesn't
                  await usdc
                      .connect(participant_1)
                      .approve(takaturnDiamond.address, contributionAmount * 10 ** 6)

                  await expect(
                      takaturnDiamond.connect(participant_1).payContribution(termId)
                  ).to.be.revertedWith("Beneficiary doesn't pay")

                  // Artifically increase time to skip the wait
                  await advanceTime(contributionPeriod + 1)
                  await takaturnDiamondParticipant_1.closeFundingPeriod(termId)
                  await advanceTime(cycleTime + 1)

                  await takaturnDiamondParticipant_1.startNewCycle(termId)

                  // Second participant pays, first doesn't
                  await usdc
                      .connect(participant_2)
                      .approve(takaturnDiamond.address, contributionAmount * 10 ** 6)
                  await expect(
                      takaturnDiamond.connect(participant_2).payContribution(termId)
                  ).to.be.revertedWith("Beneficiary doesn't pay")

                  // Artifically increase time to skip the wait
                  await advanceTime(contributionPeriod + 1)
                  await takaturnDiamondParticipant_1.closeFundingPeriod(termId)

                  let participant_1FundSummary =
                      await takaturnDiamondDeployer.getParticipantFundSummary(
                          participant_1.address,
                          termId
                      )
                  let participant_1BeneficiariesPool = participant_1FundSummary[4]

                  let participant_2FundSummary =
                      await takaturnDiamondDeployer.getParticipantFundSummary(
                          participant_2.address,
                          termId
                      )
                  let participant_2BeneficiariesPool = participant_2FundSummary[4]

                  let participant_1CollateralSummary =
                      await takaturnDiamondDeployer.getDepositorCollateralSummary(
                          participant_1.address,
                          termId
                      )
                  let participant_1PaymentBank = participant_1CollateralSummary[2]

                  let participant_2CollateralSummary =
                      await takaturnDiamondDeployer.getDepositorCollateralSummary(
                          participant_2.address,
                          termId
                      )
                  let participant_2PaymentBank = participant_2CollateralSummary[2]

                  assert.ok(
                      participant_1BeneficiariesPool.toNumber() ==
                          participant_2BeneficiariesPool.toNumber()
                  )
                  assert.ok(
                      participant_1PaymentBank.toString() == participant_2PaymentBank.toString()
                  )
              })

              it("does not produce weird behaviour when theres only 2 participants, and one pays and the other doesnt 2", async function () {
                  this.timeout(200000)

                  const lastTerm = await takaturnDiamondDeployer.getTermsId()
                  const termId = lastTerm[0]
                  // First participant pays, second doesn't
                  await usdc
                      .connect(participant_2)
                      .approve(takaturnDiamond.address, contributionAmount * 10 ** 6)
                  await takaturnDiamond.connect(participant_2).payContribution(termId)

                  // Artifically increase time to skip the wait
                  await advanceTime(contributionPeriod + 1)
                  await takaturnDiamondParticipant_1.closeFundingPeriod(termId)
                  await advanceTime(cycleTime + 1)
                  await takaturnDiamondParticipant_1.startNewCycle(termId)

                  // First participant pays, second doesn't
                  await usdc
                      .connect(participant_1)
                      .approve(takaturnDiamond.address, contributionAmount * 10 ** 6)
                  await takaturnDiamond.connect(participant_1).payContribution(termId)

                  // Artifically increase time to skip the wait
                  await advanceTime(contributionPeriod + 1)
                  await takaturnDiamondParticipant_1.closeFundingPeriod(termId)

                  let participant_1FundSummary =
                      await takaturnDiamondDeployer.getParticipantFundSummary(
                          participant_1.address,
                          termId
                      )
                  let participant_1BeneficiariesPool = participant_1FundSummary[4]

                  let participant_2FundSummary =
                      await takaturnDiamondDeployer.getParticipantFundSummary(
                          participant_2.address,
                          termId
                      )
                  let participant_2BeneficiariesPool = participant_2FundSummary[4]

                  let participant_1CollateralSummary =
                      await takaturnDiamondDeployer.getDepositorCollateralSummary(
                          participant_1.address,
                          termId
                      )
                  let participant_1PaymentBank = participant_1CollateralSummary[2]

                  let participant_2CollateralSummary =
                      await takaturnDiamondDeployer.getDepositorCollateralSummary(
                          participant_2.address,
                          termId
                      )
                  let participant_2PaymentBank = participant_2CollateralSummary[2]

                  assert.ok(
                      participant_1BeneficiariesPool.toNumber() ==
                          participant_2BeneficiariesPool.toNumber()
                  )
                  assert.ok(
                      participant_1PaymentBank.toNumber() == participant_2PaymentBank.toNumber()
                  )
              })
          })
      })<|MERGE_RESOLUTION|>--- conflicted
+++ resolved
@@ -18,14 +18,14 @@
     cycleTime,
     contributionAmount,
     contributionPeriod,
+    fixedCollateralEth,
+    collateralAmount,
     balanceForUser,
+    collateralFundingPeriod,
     registrationPeriod,
     getRandomInt,
 } = require("../../utils/test-utils")
-<<<<<<< HEAD
-=======
 const { BigNumber } = require("ethers")
->>>>>>> 7fc1559e
 
 let takaturnDiamond, usdc
 
@@ -166,7 +166,7 @@
 
 !developmentChains.includes(network.name)
     ? describe.skip
-    : describe("Integration tests. Takaturn Diamond standard", function () {
+    : describe("Takaturn Collateral & Fund Tests Version 2", function () {
           const chainId = network.config.chainId
 
           let aggregator
@@ -339,19 +339,7 @@
 
                   await takaturnDiamondParticipant_1.startTerm(termId)
               })
-<<<<<<< HEAD
-              describe("Combined Tests Part 1. Usual behaviour", function () {
-                  it("changes USDC user balance for participants", async function () {
-                      let balance
-                      for (let i = 1; i <= totalParticipants; i++) {
-                          balance = await usdc.balanceOf(accounts[i].address)
-                          assert.equal(balance.toString(), balanceForUser.toString())
-                      }
-                  })
-
-=======
               describe("Combined Tests Part 1", function () {
->>>>>>> 7fc1559e
                   it("checks collateral specs", async function () {
                       const lastTerm = await takaturnDiamondDeployer.getTermsId()
                       const termId = lastTerm[0]
@@ -851,7 +839,7 @@
               })
 
               if (!isFork) {
-                  describe("Combined Tests Part 2, Withdraw cases", function () {
+                  describe("Combined Tests Part 2", function () {
                       it("Allow defaulted beneficiaries to withdraw their fund", async function () {
                           this.timeout(200000)
 
@@ -876,7 +864,7 @@
               }
           })
 
-          describe("Combined Tests Part 3, Beneficiary selections", function () {
+          describe("Combined Tests Part 3", function () {
               beforeEach(async function () {
                   let totalParticipantsPart3 = 3
 
@@ -976,7 +964,7 @@
               })
           })
 
-          describe("Combined Tests Part 4. Only two participants", function () {
+          describe("Combined Tests Part 4", function () {
               beforeEach(async function () {
                   totalParticipantsPart4 = 2
 
