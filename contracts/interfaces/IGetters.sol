// SPDX-License-Identifier: GPL-3.0

pragma solidity 0.8.18;

import {IERC20} from "@openzeppelin/contracts/token/ERC20/IERC20.sol";

import {LibTermStorage} from "../libraries/LibTermStorage.sol";
import {LibCollateralStorage} from "../libraries/LibCollateralStorage.sol";
import {LibFundStorage} from "../libraries/LibFundStorage.sol";

interface IGetters {
    // TERM GETTERS

    /// @notice Gets the current and next term id
    /// @return current termID
    /// @return next termID
    function getTermsId() external view returns (uint, uint);

    /// @notice Must return 0 before starting the fund
    /// @param termId the id of the term
    /// @return remaining registration time in seconds
    function getRemainingRegistrationTime(uint termId) external view returns (uint);

    /// @notice Get current information of a term
    /// @param termId the id of the term
    /// @return Term Struct, see LibTermStorage.sol
    function getTermSummary(uint termId) external view returns (LibTermStorage.Term memory);

    /// @notice Gets all terms a user has previously joined
    /// @param participant address
    /// @return List of termIDs
    function getAllJoinedTerms(address participant) external view returns (uint[] memory);

    /// @notice Gets all terms a user has previously joined based on the specefied term state
    /// @param participant address
    /// @param state, can be InitializingTerm, ActiveTerm, ExpiredTerm, ClosedTerm
    /// @return List of termIDs
    function getJoinedTermsByState(
        address participant,
        LibTermStorage.TermStates state
    ) external view returns (uint[] memory);

    /// @notice Gets all terms a user was previously expelled from
    /// @param participant address
    /// @return List of termIDs
    function getExpelledTerms(address participant) external view returns (uint[] memory);

    /// @notice Gets all remaining cycles of a term
    /// @param termId the id of the term
    /// @return remaining cycles
    function getRemainingCycles(uint termId) external view returns (uint);

    /// @notice Must be 0 before starting a new cycle
    /// @param termId the id of the term
    /// @return remaining cycle time in seconds
    function getRemainingCycleTime(uint termId) external view returns (uint);

    /// @notice Gets the expected remaining contribution amount for users in a term
    /// @param termId the id of the term
    /// @return total remaining contribution in wei
    function getRemainingCyclesContributionWei(uint termId) external view returns (uint);

    /// @notice a function to get the needed allowance
    /// @param user the user address
    /// @return the needed allowance
    function getNeededAllowance(address user) external view returns (uint);

    // COLLATERAL GETTERS

    /// @notice Gets a users collateral summary
    /// @param depositor address
    /// @param termId the id of the term
    /// @return if the user is a true member of the term
    /// @return current users locked collateral balance in wei
    /// @return current users unlocked collateral balance in wei
    /// @return initial users deposit in wei
    /// @return expulsion limit
    function getDepositorCollateralSummary(
        address depositor,
        uint termId
    ) external view returns (bool, uint, uint, uint, uint);

    /// @notice Gets the collateral summary of a term
    /// @param termId the id of the term
    /// @return if collateral is initialized
    /// @return current state of the collateral, see States struct in LibCollateralStorage.sol
    /// @return time of first deposit in seconds, 0 if no deposit occured yet
    /// @return current member count
    /// @return list of depositors
    function getCollateralSummary(
        uint termId
    )
        external
        view
        returns (bool, LibCollateralStorage.CollateralStates, uint, uint, address[] memory);

    /// @notice Gets the required minimum collateral deposit based on the position
    /// @param termId the term id
    /// @param depositorIndex the index of the depositor
    /// @return required minimum in wei
    function minCollateralToDeposit(uint termId, uint depositorIndex) external view returns (uint);

    /// @notice Called to check how much collateral a user can withdraw
    /// @param termId term id
    /// @param user depositor address
    /// @return allowedWithdrawal amount the amount of collateral the depositor can withdraw
    function getWithdrawableUserBalance(
        uint termId,
        address user
    ) external view returns (uint allowedWithdrawal);

    /// @notice Checks if a user has a collateral below 1.0x of total contribution amount
    /// @dev This will revert if called during ReleasingCollateral or after
    /// @param termId The term id
    /// @param member The user to check for
    /// @return Bool check if member is below 1.0x of collateralDeposit
    function isUnderCollaterized(uint termId, address member) external view returns (bool);

    // FUND GETTERS
    /// @notice Gets the fund summary of a term
    /// @param termId the id of the term
    /// @return if fund is initialized
    /// @return current state of the fund, see States struct in LibFund.sol
    /// @return stablecoin address used
    /// @return list for order of beneficiaries
    /// @return when the fund started in seconds
    /// @return when the fund ended in seconds, 0 otherwise
    /// @return current cycle of fund
    /// @return total amount of cycles in this fund/term
    function getFundSummary(
        uint termId
    )
        external
        view
        returns (bool, LibFundStorage.FundStates, IERC20, address[] memory, uint, uint, uint, uint);

    /// @notice Gets the current beneficiary of a term
    /// @param termId the id of the term
    /// @return user address
    function getCurrentBeneficiary(uint termId) external view returns (address);

    /// @notice Gets if a user is expelled from a specefic term
    /// @param termId the id of the term
    /// @param user address
    /// @return true or false
    function wasExpelled(uint termId, address user) external view returns (bool);

    /// @notice Gets if a user is exempted from paying for a specefic cycle
    /// @param termId the id of the term
    /// @param cycle number
    /// @param user address
    /// @return true or false
    function isExempted(uint termId, uint cycle, address user) external view returns (bool);

    /// @notice Gets a user information of in a fund
    /// @param participant address
    /// @param termId the id of the term
    /// @return if the user is a true member of the fund/term
    /// @return if the user was beneficiary in the past
    /// @return if the user paid for the current cycle
    /// @return if the user has autopay enabled
    /// @return users money pot balance
    function getParticipantFundSummary(
        address participant,
        uint termId
    ) external view returns (bool, bool, bool, bool, uint, bool);

    /// @notice Must return 0 before closing a contribution period
    /// @param termId the id of the term
    /// @return remaining contribution time in seconds
    function getRemainingContributionTime(uint termId) external view returns (uint);

    /// @param termId the id of the term
    /// @param beneficiary the address of the participant to check
    /// @return true if the participant is a beneficiary
    function isBeneficiary(uint termId, address beneficiary) external view returns (bool);

<<<<<<< HEAD
=======
    /// @param termId the id of the term
    /// @param user the address of the participant to check
    /// @return true if the participant is expelled before being a beneficiary
    function expelledBeforeBeneficiary(uint termId, address user) external view returns (bool);

>>>>>>> fb0f2a1a
    // CONVERSION GETTERS

    function getToCollateralConversionRate(uint USDAmount) external view returns (uint);

    function getToStableConversionRate(uint ethAmount) external view returns (uint);

    // YIELD GENERATION GETTERS

    function userHasoptedInYG(uint termId, address user) external view returns (bool);

    function userAPY(uint termId, address user) external view returns (uint256);

    function termAPY(uint termId) external view returns (uint256);

    function yieldDistributionRatio(uint termId, address user) external view returns (uint256);

    function totalYieldGenerated(uint termId) external view returns (uint);
<<<<<<< HEAD

    function userYieldGenerated(uint termId, address user) external view returns (uint);

=======

    function userYieldGenerated(uint termId, address user) external view returns (uint);

>>>>>>> fb0f2a1a
    /// @param user the depositor address
    /// @param termId the collateral id
    /// @return hasOptedIn
    /// @return withdrawnYield
    /// @return withdrawnCollateral
    /// @return availableYield
    /// @return depositedCollateralByUser
    function getUserYieldSummary(
        address user,
        uint termId
    ) external view returns (bool, uint, uint, uint, uint);

    /// @param termId the collateral id
    /// @return initialized
    /// @return startTimeStamp
    /// @return totalDeposit
    /// @return currentTotalDeposit
    /// @return totalShares
    /// @return yieldUsers
    /// @return vaultAddress
    /// @return zapAddress
    function getYieldSummary(
        uint termId
    ) external view returns (bool, uint, uint, uint, uint, address[] memory, address, address);

    function getYieldLockState() external view returns (bool);

    /// @notice This function return the current constant values for oracles and yield providers
    /// @param firstAggregator The name of the first aggregator. Example: "ETH/USD"
    /// @param secondAggregator The name of the second aggregator. Example: "USDC/USD"
    /// @param zapAddress The name of the zap address. Example: "ZaynZap"
    /// @param vaultAddress The name of the vault address. Example: "ZaynVault"
    function getConstants(
        string memory firstAggregator,
        string memory secondAggregator,
        string memory zapAddress,
        string memory vaultAddress
    ) external view returns (address, address, address, address);
}<|MERGE_RESOLUTION|>--- conflicted
+++ resolved
@@ -175,14 +175,11 @@
     /// @return true if the participant is a beneficiary
     function isBeneficiary(uint termId, address beneficiary) external view returns (bool);
 
-<<<<<<< HEAD
-=======
     /// @param termId the id of the term
     /// @param user the address of the participant to check
     /// @return true if the participant is expelled before being a beneficiary
     function expelledBeforeBeneficiary(uint termId, address user) external view returns (bool);
 
->>>>>>> fb0f2a1a
     // CONVERSION GETTERS
 
     function getToCollateralConversionRate(uint USDAmount) external view returns (uint);
@@ -200,15 +197,9 @@
     function yieldDistributionRatio(uint termId, address user) external view returns (uint256);
 
     function totalYieldGenerated(uint termId) external view returns (uint);
-<<<<<<< HEAD
 
     function userYieldGenerated(uint termId, address user) external view returns (uint);
 
-=======
-
-    function userYieldGenerated(uint termId, address user) external view returns (uint);
-
->>>>>>> fb0f2a1a
     /// @param user the depositor address
     /// @param termId the collateral id
     /// @return hasOptedIn
