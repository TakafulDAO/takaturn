--- conflicted
+++ resolved
@@ -39,12 +39,7 @@
         require(success, "Transfer failed");
     }
 
-<<<<<<< HEAD
-    function testUpgradeOnMultisig() external pure returns (string memory) {
-        return "Test multisig upgrade [defender take 1. Proposal with SDK]";
-=======
     function testGithubCDWorkflows() external pure returns (string memory) {
         return "Test Workflow [demo]";
->>>>>>> 6b57421e
     }
 }