// SPDX-License-Identifier: GPL-3.0

pragma solidity 0.8.18;

import {IERC20} from "@openzeppelin/contracts/token/ERC20/IERC20.sol";
import {AggregatorV3Interface} from "@chainlink/contracts/src/v0.8/interfaces/AggregatorV3Interface.sol";
import {IGetters} from "../interfaces/IGetters.sol";
import {IZaynVaultV2TakaDao} from "../interfaces/IZaynVaultV2TakaDao.sol";

import {LibTermStorage} from "../libraries/LibTermStorage.sol";
import {LibCollateral} from "../libraries/LibCollateral.sol";
import {LibCollateralStorage} from "../libraries/LibCollateralStorage.sol";
import {LibFundStorage} from "../libraries/LibFundStorage.sol";
import {LibYieldGenerationStorage} from "../libraries/LibYieldGenerationStorage.sol";
import {LibYieldGeneration} from "../libraries/LibYieldGeneration.sol";
import {EnumerableSet} from "@openzeppelin/contracts/utils/structs/EnumerableSet.sol";

/// @title Takaturn Getters Facet
/// @author Maikel Ordaz
/// @notice Getters for Takaturn protocol
/// @dev v3.0 (Diamond)
contract GettersFacet is IGetters {
    using EnumerableSet for EnumerableSet.AddressSet;

    /// @notice This function return the current constant values for oracles and yield providers
    /// @param firstAggregator The name of the first aggregator. Example: "ETH/USD"
    /// @param secondAggregator The name of the second aggregator. Example: "USDC/USD"
    /// @param zapAddress The name of the zap address. Example: "ZaynZap"
    /// @param vaultAddress The name of the vault address. Example: "ZaynVault"
    /// @return The addresses of the oracles and yield providers
    function getConstants(
        string memory firstAggregator,
        string memory secondAggregator,
        string memory zapAddress,
        string memory vaultAddress
    ) external view returns (address, address, address, address) {
        LibTermStorage.TermConsts storage termConsts = LibTermStorage._termConsts();
        LibYieldGenerationStorage.YieldProviders storage yieldProvider = LibYieldGenerationStorage
            ._yieldProviders();

        return (
            termConsts.aggregatorsAddresses[firstAggregator],
            termConsts.aggregatorsAddresses[secondAggregator],
            yieldProvider.providerAddresses[zapAddress],
            yieldProvider.providerAddresses[vaultAddress]
        );
    }

    /// @notice This function is used to get the current state of the yield lock
    /// @return The current state of the yield lock
    function getYieldLockState() external view returns (bool) {
        return LibYieldGenerationStorage._yieldLock().yieldLock;
    }

    /// @return the current term id
    /// @return the next term id
    function getTermsId() external view returns (uint, uint) {
        LibTermStorage.TermStorage storage termStorage = LibTermStorage._termStorage();
        uint lastTermId = termStorage.nextTermId - 1;
        uint nextTermId = termStorage.nextTermId;
        return (lastTermId, nextTermId);
    }

<<<<<<< HEAD
    ///  @notice Gets the remaining registration period for a term
    ///  @param termId the term id
    ///  @return remaining contribution period
    function getRemainingRegistrationTime(uint termId) public view returns (uint) {
        LibTermStorage.Term storage term = LibTermStorage._termStorage().terms[termId];
        LibCollateralStorage.Collateral storage collateral = LibCollateralStorage
            ._collateralStorage()
            .collaterals[termId];
        if (collateral.firstDepositTime == 0 || block.timestamp >= collateral.firstDepositTime + term.registrationPeriod) {
            return 0;
        } else {
            return collateral.firstDepositTime + term.registrationPeriod - block.timestamp;
        }
=======
    /// @notice Gets the term object
    /// @param termId the term id
    /// @return the term object
    function getTermSummary(uint termId) external view returns (LibTermStorage.Term memory) {
        return (LibTermStorage._termStorage().terms[termId]);
    }

    /// @notice function to get the collateral object
    /// @param termId the collateral id
    /// @return if collateral initialized
    /// @return current collateral state
    /// @return time of first deposit
    /// @return current members count
    /// @return list of depositors
    function getCollateralSummary(
        uint termId
    )
        external
        view
        returns (bool, LibCollateralStorage.CollateralStates, uint, uint, address[] memory)
    {
        LibCollateralStorage.Collateral storage collateral = LibCollateralStorage
            ._collateralStorage()
            .collaterals[termId];
        return (
            collateral.initialized,
            collateral.state, // Current state of Collateral
            collateral.firstDepositTime, // Time when the first deposit was made
            collateral.counterMembers, // Current member count
            collateral.depositors // List of depositors
        );
    }

    /// @notice function to get the cycle information in one go
    /// @param termId the fund id
    /// @return if fund initialized
    /// @return current fund state
    /// @return stablecoin address used
    /// @return list of beneficiaries order
    /// @return when the fund starts in seconds
    /// @return when the fund ended, 0 if not ended
    /// @return current cycle number
    /// @return total amount of cycles
    function getFundSummary(
        uint termId
    )
        external
        view
        returns (bool, LibFundStorage.FundStates, IERC20, address[] memory, uint, uint, uint, uint)
    {
        LibFundStorage.Fund storage fund = LibFundStorage._fundStorage().funds[termId];
        return (
            fund.initialized,
            fund.currentState,
            fund.stableToken,
            fund.beneficiariesOrder,
            fund.fundStart,
            fund.fundEnd,
            fund.currentCycle,
            fund.totalAmountOfCycles
        );
    }

    /// @notice Gets the yield object
    /// @param termId the collateral id
    /// @return if the yield is initialized
    /// @return start time stamp for yield deposit
    /// @return total deposit
    /// @return current amount in yield
    /// @return amount of total shares
    /// @return list of yield users
    /// @return address of vault
    /// @return address of zap
    function getYieldSummary(
        uint termId
    ) external view returns (bool, uint, uint, uint, uint, address[] memory, address, address) {
        LibYieldGenerationStorage.YieldGeneration storage yield = LibYieldGenerationStorage
            ._yieldStorage()
            .yields[termId];
        return (
            yield.initialized,
            yield.startTimeStamp,
            yield.totalDeposit,
            yield.currentTotalDeposit,
            yield.totalShares,
            yield.yieldUsers,
            yield.providerAddresses["ZaynVault"],
            yield.providerAddresses["ZaynZap"]
        );
    }

    /// @notice This function is used to get a term APY
    /// @param termId The term id for which the APY is being calculated
    /// @return The APY for the term
    function termAPY(uint termId) external view returns (uint256) {
        LibYieldGenerationStorage.YieldGeneration storage yield = LibYieldGenerationStorage
            ._yieldStorage()
            .yields[termId];

        uint256 elaspedTime = block.timestamp - yield.startTimeStamp;

        return
            (((totalYieldGenerated(termId) * 10 ** 18) / yield.currentTotalDeposit) * 365 days) /
            elaspedTime;
>>>>>>> 8de236bc
    }

    /// @notice Gets the remaining positions in a term and the corresponding security amount
    /// @param termId the term id
    /// @dev Available positions starts at 0
    /// @return availablePositions an array with the available positions
    /// @return securityAmount an array with the security amount for each available position
    function getAvailablePositionsAndSecurityAmount(
        uint termId
    ) public view returns (uint[] memory, uint[] memory) {
        LibCollateralStorage.Collateral storage collateral = LibCollateralStorage
            ._collateralStorage()
            .collaterals[termId];

        if (collateral.state != LibCollateralStorage.CollateralStates.AcceptingCollateral) {
            return(new uint[](0), new uint[](0));
        }

        uint depositorsLength = collateral.depositors.length;
        uint[] memory availablePositions = new uint[](depositorsLength);

        uint availablePositionsCounter;

        // Loop through the depositors array and get the available positions
        for (uint i; i < depositorsLength; ) {
            // The position is available if the depositor is address zero
            if (collateral.depositors[i] == address(0)) {
                // Add the position to the available positions array
                availablePositions[availablePositionsCounter] = i;

                // And increment the available positions counter
                unchecked {
                    ++availablePositionsCounter;
                }
            }

            /// @custom:unchecked-block without risk, i can't be higher than depositors length
            unchecked {
                ++i;
            }
        }

        // Create the arrays to return
        // The available positions array will have the length of the available positions counter
        // The security amount array will have the same length
        uint[] memory availablePositionsArray = new uint[](availablePositionsCounter);
        uint[] memory securityAmountArray = new uint[](availablePositionsCounter);

        // Loop through the available positions counter and fill the arrays
        for (uint i; i < availablePositionsCounter; ) {
            availablePositionsArray[i] = availablePositions[i];
            // Get the security amount for the position
            securityAmountArray[i] = minCollateralToDeposit(termId, availablePositions[i]);
            unchecked {
                ++i;
            }
        }

        // Return the arrays, the available positions array and the security amount array are coupled
        // availablePositionsArray[0] will have the securityAmountArray[0] and so on
        return (availablePositionsArray, securityAmountArray);
    }

<<<<<<< HEAD
    function getSummary(uint termId) external view returns (LibTermStorage.Term memory, 
                                                            LibCollateralStorage.Collateral memory,
                                                            LibFundStorage.Fund memory,
                                                            LibYieldGenerationStorage.YieldGeneration memory,
                                                            uint[] memory, uint[] memory,
                                                            uint, uint, uint, uint, uint,) {

        (uint[] memory joinPositions, uint[] memory joinAmounts) = getAvailablePositionsAndSecurityAmount(termId);

        /*uint collateralLimit;
        if (!fund.isBeneficiary[depositor]) {
            collateralLimit = getToCollateralConversionRate(term.contributionAmount * 10 ** 18);
        } else {
            collateralLimit = getRemainingCyclesContributionWei(termId);
        }*/

        return (LibTermStorage._termStorage().terms[termId],
                LibCollateralStorage._collateralStorage().collaterals[termId],
                LibFundStorage._fundStorage.funds[termId],
                LibYieldGenerationStorage._yieldStorage().yields[termId],
                joinPositions,
                joinAmounts,
                getRemainingRegistrationTime(termId),
                getRemainingContributionTime(termId),
                getRemainingCycleTime(termId),
                getRemainingCycles(termId),
                getRemainingCyclesContributionWei(termId),
                getLatestPrice(),
                )
    }

=======
    /// @notice Gets the remaining registration period for a term
    /// @dev Revert if nobody has deposited
>>>>>>> 8de236bc
    /// @param termId the term id
    /// @return remaining contribution period
    function getRemainingRegistrationTime(uint termId) external view returns (uint) {
        LibTermStorage.Term storage term = LibTermStorage._termStorage().terms[termId];
        LibCollateralStorage.Collateral storage collateral = LibCollateralStorage
            ._collateralStorage()
            .collaterals[termId];
        require(collateral.firstDepositTime != 0, "Nobody has deposited yet");
        if (block.timestamp >= collateral.firstDepositTime + term.registrationPeriod) {
            return 0;
        } else {
            return collateral.firstDepositTime + term.registrationPeriod - block.timestamp;
        }
    }

    /// @notice returns the time left to contribute for this cycle
    /// @param termId the fund id
    /// @return the time left to contribute
    function getRemainingContributionTime(uint termId) external view returns (uint) {
        LibFundStorage.Fund storage fund = LibFundStorage._fundStorage().funds[termId];
        LibTermStorage.Term storage term = LibTermStorage._termStorage().terms[termId];
        if (fund.currentState != LibFundStorage.FundStates.AcceptingContributions) {
            return 0;
        }

        // Current cycle minus 1 because we use the previous cycle time as start point then add contribution period
        uint contributionEndTimestamp = term.cycleTime *
            (fund.currentCycle - 1) +
            fund.fundStart +
            term.contributionPeriod;
        if (block.timestamp > contributionEndTimestamp) {
            return 0;
        } else {
            return contributionEndTimestamp - block.timestamp;
        }
    }

    /// @notice Get the term's remaining time in the current cycle
    /// @param termId the term id
    /// @return remaining time in the current cycle
    function getRemainingCycleTime(uint termId) public view returns (uint) {
        LibFundStorage.Fund storage fund = LibFundStorage._fundStorage().funds[termId];
        LibTermStorage.Term storage term = LibTermStorage._termStorage().terms[termId];
        uint cycleEndTimestamp = term.cycleTime * fund.currentCycle + fund.fundStart;
        if (block.timestamp > cycleEndTimestamp) {
            return 0;
        } else {
            return cycleEndTimestamp - block.timestamp;
        }
    }

    /// @notice a function to get the needed allowance for every active term the user is part of
    /// @param user the user address
    /// @return the needed allowance
    function getNeededAllowance(address user) external view returns (uint) {
        uint neededAllowance;

        uint[] memory activeTerms = getJoinedTermsByState(
            user,
            LibTermStorage.TermStates.ActiveTerm
        );
        uint[] memory initializedTerms = getJoinedTermsByState(
            user,
            LibTermStorage.TermStates.InitializingTerm
        );

        uint activeTermsLength = activeTerms.length;
        uint initializedTermsLength = initializedTerms.length;

        for (uint i; i < activeTermsLength; ) {
            LibTermStorage.Term storage term = LibTermStorage._termStorage().terms[activeTerms[i]];
            uint remainingPayments = term.contributionAmount *
                getRemainingCycles(activeTerms[i]) *
                10 ** 6;
            neededAllowance += remainingPayments;

            /// @custom:unchecked-block without risk, i can't be higher than activeTerms length
            unchecked {
                ++i;
            }
        }

        for (uint i; i < initializedTermsLength; ) {
            LibTermStorage.Term storage term = LibTermStorage._termStorage().terms[
                initializedTerms[i]
            ];
            uint totalPayments = term.contributionAmount * term.totalParticipants * 10 ** 6;
            neededAllowance += totalPayments;

            /// @custom:unchecked-block without risk, i can't be higher than initializedTerms length
            unchecked {
                ++i;
            }
        }

        return neededAllowance;
    }

    /// @notice function to get the beneficiary from the current cycle
    /// @param termId the fund id
    /// @return the current beneficiary
    function getCurrentBeneficiary(uint termId) external view returns (address) {
        LibFundStorage.Fund storage fund = LibFundStorage._fundStorage().funds[termId];
        return fund.beneficiariesOrder[fund.currentCycle - 1];
    }

    /// @notice function to get the beneficiary from the next cycle
    /// @param termId the fund id
    /// @return the next beneficiary
    function getNextBeneficiary(uint termId) external view returns (address) {
        LibFundStorage.Fund storage fund = LibFundStorage._fundStorage().funds[termId];
        return fund.beneficiariesOrder[fund.currentCycle];
    }

    /// @notice function to get the depositor collateral summary
    /// @param depositor the depositor address
    /// @param termId the collateral id
    /// @return if the user is a true member of the term
    /// @return current users locked collateral balance in wei
    /// @return current users unlocked collateral balance in wei
    /// @return initial users deposit in wei
    /// @return expulsion limit
    function getDepositorCollateralSummary(
        address depositor,
        uint termId
    ) external view returns (bool, uint, uint, uint, uint) {
        LibCollateralStorage.Collateral storage collateral = LibCollateralStorage
            ._collateralStorage()
            .collaterals[termId];
        LibFundStorage.Fund storage fund = LibFundStorage._fundStorage().funds[termId];
        LibTermStorage.Term storage term = LibTermStorage._termStorage().terms[termId];

        uint limit;
        if (!fund.isBeneficiary[depositor]) {
            limit = getToCollateralConversionRate(term.contributionAmount * 10 ** 18);
        } else {
            limit = getRemainingCyclesContributionWei(termId);
        }

        return (
            collateral.isCollateralMember[depositor],
            collateral.collateralMembersBank[depositor],
            collateral.collateralPaymentBank[depositor],
            collateral.collateralDepositByUser[depositor],
            limit
        );
    }

    /// @notice function to get fund information of a specific participant
    /// @param participant the user to get the info from
    /// @param termId the fund id
    /// @return isParticipant, true if is participant
    /// @return isBeneficiary, true if has been beneficiary
    /// @return paidThisCycle, true if has paid the current cycle
    /// @return autoPayEnabled, true if auto pay is enabled
    /// @return beneficiariesPool, the beneficiary pool, 6 decimals
    /// @return beneficiariesFrozenPool, true if the beneficiary pool is frozen
    function getParticipantFundSummary(
        address participant,
        uint termId
    ) external view returns (bool, bool, bool, bool, uint, bool) {
        LibFundStorage.Fund storage fund = LibFundStorage._fundStorage().funds[termId];

        bool isMoneyPotFrozen = _checkFrozenMoneyPot(participant, termId);

        return (
            fund.isParticipant[participant],
            fund.isBeneficiary[participant],
            fund.paidThisCycle[participant],
            fund.autoPayEnabled[participant],
            fund.beneficiariesPool[participant],
            isMoneyPotFrozen
        );
    }

    /// @notice Gets the user yield summary
    /// @param user the depositor address
    /// @param termId the collateral id
    /// @return if the user opted in for yield
    /// @return amount withdrawn from yield
    /// @return amount withdrawn from collateral
    /// @return amount available in yield
    /// @return amount deposited by user in yield
    /// @return amount of yield distributed
    function getUserYieldSummary(
        address user,
        uint termId
    ) external view returns (bool, uint, uint, uint, uint, uint) {
        LibYieldGenerationStorage.YieldGeneration storage yield = LibYieldGenerationStorage
            ._yieldStorage()
            .yields[termId];

        uint yieldDistributed = LibYieldGeneration._unwithdrawnUserYieldGenerated(termId, user);

        return (
            yield.hasOptedIn[user],
            yield.withdrawnYield[user],
            yield.withdrawnCollateral[user],
            yield.availableYield[user],
            yield.depositedCollateralByUser[user],
            yieldDistributed
        );
    }

    /// @notice function to get cycle information of a specific participant
    /// @param participant the user to get the info from
    /// @param termId the fund id
    /// @return on participant set
    /// @return on beneficiary set
    /// @return on defaulter set
    function getUserSet(address participant, uint termId) external view returns (bool, bool, bool) {
        LibFundStorage.Fund storage fund = LibFundStorage._fundStorage().funds[termId];
        bool onParticipantSet = EnumerableSet.contains(fund._participants, participant);
        bool onBeneficiarySet = EnumerableSet.contains(fund._beneficiaries, participant);
        bool onDefaulterSet = EnumerableSet.contains(fund._defaulters, participant);
        return (onParticipantSet, onBeneficiarySet, onDefaulterSet);
    }

    /// @notice Called to check how much collateral a user can withdraw
    /// @param termId term id
    /// @param user depositor address
    /// @return allowedWithdrawal amount the amount of collateral the depositor can withdraw
    function getWithdrawableUserBalance(
        uint termId,
        address user
    ) external view returns (uint allowedWithdrawal) {
        LibTermStorage.Term storage term = LibTermStorage._termStorage().terms[termId];
        LibFundStorage.Fund storage fund = LibFundStorage._fundStorage().funds[termId];
        LibCollateralStorage.Collateral storage collateral = LibCollateralStorage
            ._collateralStorage()
            .collaterals[termId];
        LibYieldGenerationStorage.YieldGeneration storage yield = LibYieldGenerationStorage
            ._yieldStorage()
            .yields[termId];

        uint userCollateral = collateral.collateralMembersBank[user];
        uint availableYield = yield.availableYield[user];
        bool expelledBeforeBeingBeneficiary = fund.expelledBeforeBeneficiary[user];

        if (
            collateral.state == LibCollateralStorage.CollateralStates.ReleasingCollateral ||
            expelledBeforeBeingBeneficiary
        ) {
            allowedWithdrawal = userCollateral + availableYield;
        } else if (collateral.state == LibCollateralStorage.CollateralStates.CycleOngoing) {
            uint minRequiredCollateral;

            // Check if the user has paid this cycle or the next
            if (!fund.paidThisCycle[user] && !fund.paidNextCycle[user]) {
                // If none have been paid
                // Everything above 1.5 X remaining cycles contribution (RCC) can be withdrawn
                minRequiredCollateral = (getRemainingCyclesContributionWei(termId) * 15) / 10; // 1.5 X RCC in wei
            }

            // If the user has paid only one of the cycles, current or next
            if (
                (fund.paidThisCycle[user] && !fund.paidNextCycle[user]) ||
                (fund.paidNextCycle[user] && !fund.paidThisCycle[user])
            ) {
                // We need to check his remaining cycles and get the contribution amount for those
                uint remainingCycles = fund.totalAmountOfCycles - fund.currentCycle;
                uint contributionAmountWei = getToCollateralConversionRate(
                    term.contributionAmount * 10 ** 18
                );

                minRequiredCollateral = (remainingCycles * contributionAmountWei * 15) / 10; // 1.5 times of what the user needs to pay for the remaining cycles
            }

            // If the user has paid both cycles, current and next
            if (fund.paidThisCycle[user] && fund.paidNextCycle[user]) {
                // We need to check his remaining cycles and get the contribution amount for those
                uint remainingCycles = fund.totalAmountOfCycles - fund.currentCycle - 1;
                uint contributionAmountWei = getToCollateralConversionRate(
                    term.contributionAmount * 10 ** 18
                );

                minRequiredCollateral = (remainingCycles * contributionAmountWei * 15) / 10; // 1.5 times of what the user needs to pay for the remaining cycles
            }

            // Collateral must be higher than 1.5 X RCC
            if (userCollateral > minRequiredCollateral) {
                allowedWithdrawal = userCollateral - minRequiredCollateral + availableYield; // We allow to withdraw the positive difference
            } else {
                allowedWithdrawal = 0;
            }
        } else {
            allowedWithdrawal = 0;
        }
    }

    /// @notice Get all the terms a participant was expelled from
    /// @param participant the participant address
    /// @return an array the term ids on which the participant was expelled
    function getExpelledTerms(address participant) external view returns (uint[] memory) {
        uint[] memory joinedTerms = getAllJoinedTerms(participant);
        uint[] memory temporaryArray = new uint[](joinedTerms.length);
        uint termsCounter;
        uint joinedTermsLength = joinedTerms.length;

        for (uint i; i < joinedTermsLength; ) {
            if (wasExpelled(joinedTerms[i], participant)) {
                temporaryArray[termsCounter] = joinedTerms[i];

                /// @custom:unchecked-block without risk, termsCounter can't be higher than joinedTerms length
                unchecked {
                    ++termsCounter;
                }
            }

            /// @custom:unchecked-block without risk, i can't be higher than joinedTerms length
            unchecked {
                ++i;
            }
        }

        uint[] memory termsExpelled = new uint[](termsCounter);

        for (uint i; i < termsCounter; ) {
            termsExpelled[i] = temporaryArray[i];

            /// @custom:unchecked-block without risk, i can't be higher than termsCounter
            unchecked {
                ++i;
            }
        }

        return termsExpelled;
    }

    /// @notice Checks if a user has a collateral below 1.0x of total contribution amount
    /// @dev This will revert if called during ReleasingCollateral or after
    /// @param termId The term id
    /// @param member The user to check for
    /// @return Bool check if member is below 1.0x of collateralDeposit
    function isUnderCollaterized(uint termId, address member) external view returns (bool) {
        return LibCollateral._isUnderCollaterized(termId, member);
    }

    /// @notice function to see if a user is exempted from paying a cycle
    /// @param termId the fund id
    /// @param cycle the cycle to check
    /// @param user the user to check
    /// @return true if the user is exempted
    function isExempted(uint termId, uint cycle, address user) external view returns (bool) {
        LibFundStorage.Fund storage fund = LibFundStorage._fundStorage().funds[termId];
        return fund.isExemptedOnCycle[cycle].exempted[user];
    }

    /// @notice This function is used to check if a user has opted in for yield generation
    /// @param termId The term id for which the check is being made
    /// @param user The user for which the check is being made
    /// @return True if the user has opted in
    function userHasoptedInYG(uint termId, address user) external view returns (bool) {
        LibYieldGenerationStorage.YieldGeneration storage yield = LibYieldGenerationStorage
            ._yieldStorage()
            .yields[termId];

        return yield.hasOptedIn[user];
    }

    /// @notice This function is used to get a user APY
    /// @param termId The term id for which the APY is being calculated
    /// @param user The user for which the APY is being calculated
    /// @return The APY for the user
    function userAPY(uint termId, address user) external view returns (uint256) {
        LibYieldGenerationStorage.YieldGeneration storage yield = LibYieldGenerationStorage
            ._yieldStorage()
            .yields[termId];
        LibCollateralStorage.Collateral storage collateral = LibCollateralStorage
            ._collateralStorage()
            .collaterals[termId];

        uint256 elaspedTime = block.timestamp - yield.startTimeStamp;

        uint userYieldGenerated = yield.withdrawnYield[user] +
            LibYieldGeneration._unwithdrawnUserYieldGenerated(termId, user);

        return
            (((userYieldGenerated * 10 ** 18) / collateral.collateralMembersBank[user]) *
                365 days) / elaspedTime;
    }

    /// @notice function to get fund information of a specific participant
    /// @param participant the user to get the info from
    /// @param termId the fund id
    /// @return paidThisCycle, true if has paid the current cycle
    /// @return paidNextCycle, true if has paid the next cycle
    function currentOrNextCyclePaid(
        address participant,
        uint termId
    ) external view returns (bool, bool) {
        LibFundStorage.Fund storage fund = LibFundStorage._fundStorage().funds[termId];

        return (fund.paidThisCycle[participant], fund.paidNextCycle[participant]);
    }

    /// @notice checks if a participant have been a beneficiary
    /// @param termId the id of the term
    /// @param beneficiary the address of the participant to check
    /// @return true if the participant is a beneficiary
    function isBeneficiary(uint termId, address beneficiary) external view returns (bool) {
        LibFundStorage.Fund storage fund = LibFundStorage._fundStorage().funds[termId];
        return fund.isBeneficiary[beneficiary];
    }

    /// @notice function to know if a user was expelled before
    /// @param termId the fund id
    /// @param user the user to check
    /// @return true if the user was expelled before
    function wasExpelled(uint termId, address user) public view returns (bool) {
        LibFundStorage.Fund storage fund = LibFundStorage._fundStorage().funds[termId];
        LibCollateralStorage.Collateral storage collateral = LibCollateralStorage
            ._collateralStorage()
            .collaterals[termId];

        if (!fund.isParticipant[user] && !collateral.isCollateralMember[user]) {
            return true;
        } else {
            return false;
        }
    }

    /// @notice checks if a participant have been expelled before being a beneficiary
    /// @param termId the id of the term
    /// @param user the address of the participant to check
    /// @return true if the participant is expelled before being a beneficiary
    function expelledBeforeBeneficiary(uint termId, address user) external view returns (bool) {
        LibFundStorage.Fund storage fund = LibFundStorage._fundStorage().funds[termId];
        return fund.expelledBeforeBeneficiary[user];
    }

<<<<<<< HEAD
    /// @notice returns the time left to contribute for this cycle
    /// @param termId the fund id
    /// @return the time left to contribute
    function getRemainingContributionTime(uint termId) public view returns (uint) {
=======
    /// @notice Gets the conversion rate of an amount in ETH to USD
    /// @param ethAmount The amount in ETH
    /// @return uint converted amount in USD correct to 18 decimals
    function getToStableConversionRate(uint ethAmount) external view returns (uint) {
        // NOTE: This will be made internal
        uint ethPrice = getLatestPrice();
        uint ethAmountInUSD = (ethPrice * ethAmount) / 10 ** 18;
        return ethAmountInUSD;
    }

    /// @notice Get the term's remaining cycles
    /// @param termId the term id
    /// @return remaining cycles
    function getRemainingCycles(uint termId) public view returns (uint) {
        LibFundStorage.Fund storage fund = LibFundStorage._fundStorage().funds[termId];

        return (1 + fund.totalAmountOfCycles - fund.currentCycle);
    }

    /// @notice Get the term's remaining contribution amount converted from USDC to wei
    /// @param termId the term id
    /// @return remaining cycles contribution in wei
    function getRemainingCyclesContributionWei(uint termId) public view returns (uint) {
>>>>>>> 8de236bc
        LibFundStorage.Fund storage fund = LibFundStorage._fundStorage().funds[termId];
        LibTermStorage.Term storage term = LibTermStorage._termStorage().terms[termId];

        uint remainingCycles = 1 + fund.totalAmountOfCycles - fund.currentCycle;
        uint contributionAmountWei = getToCollateralConversionRate(
            term.contributionAmount * 10 ** 18
        );

        return remainingCycles * contributionAmountWei;
    }

    /// @notice Called to check the minimum collateral amount to deposit in wei
    /// @param termId term id
    /// @param depositorIndex the index the depositor wants to join
    /// @return amount the minimum collateral amount to deposit in wei
    /// @dev The minimum collateral amount is calculated based on the index on the depositors array
    /// @dev The return value should be the minimum msg.value when calling joinTerm
    /// @dev C = 1.5 Cp (Tp - I) where C = minimum collateral amount, Cp = contribution amount,
    ///      Tp = total participants, I = depositor index (starts at 0). 1.5
    function minCollateralToDeposit(
        uint termId,
        uint depositorIndex
    ) public view returns (uint amount) {
        LibTermStorage.Term storage term = LibTermStorage._termStorage().terms[termId];

        require(depositorIndex < term.totalParticipants, "Index out of bounds");

        uint contributionAmountInWei = getToCollateralConversionRate(
            term.contributionAmount * 10 ** 18
        );

        amount = (contributionAmountInWei * (term.totalParticipants - depositorIndex) * 150) / 100;
    }

    /// @notice Gets latest ETH / USD price
    /// @dev Revert if there is problem with chainlink data
    /// @return uint latest price in Wei Note: 18 decimals
    function getLatestPrice() public view returns (uint) {
        LibTermStorage.TermConsts storage termConsts = LibTermStorage._termConsts();

        (
            uint80 roundID_ethUSD,
            int256 price_ethUSD,
            ,
            /*uint startedAt*/ uint256 timeStamp_ethUSD,
            uint80 answeredInRound_ethUSD
        ) = AggregatorV3Interface(termConsts.aggregatorsAddresses["ETH/USD"]).latestRoundData(); //8 decimals

        // Check if chainlink data is not stale or incorrect
        require(
            timeStamp_ethUSD != 0 && answeredInRound_ethUSD >= roundID_ethUSD && price_ethUSD > 0,
            "ChainlinkOracle: stale data"
        );

        (
            uint80 roundID_usdUSDC,
            int256 price_usdUSDC,
            ,
            /*uint startedAt*/ uint256 timeStamp_usdUSDC,
            uint80 answeredInRound_usdUSDC
        ) = AggregatorV3Interface(termConsts.aggregatorsAddresses["USDC/USD"]).latestRoundData(); //8 decimals

        require(
            timeStamp_usdUSDC != 0 &&
                answeredInRound_usdUSDC >= roundID_usdUSDC &&
                price_usdUSDC > 0,
            "ChainlinkOracle: stale data"
        );

        int256 ethUSDC = price_ethUSD / price_usdUSDC;

        return uint(ethUSDC * 10 ** 18); //18 decimals
    }

    /// @notice Gets the conversion rate of an amount in USD to ETH
    /// @param USDAmount The amount in USD with 18 decimals
    /// @return uint converted amount in wei
    function getToCollateralConversionRate(uint USDAmount) public view returns (uint) {
        uint ethPrice = getLatestPrice();
        uint USDAmountInEth = (USDAmount * 10 ** 18) / ethPrice;
        return USDAmountInEth;
    }

    /// @notice This function is used to get the total yield generated for a term
    /// @param termId The term id for which the yield is being calculated
    /// @return The total yield generated for the term
    function totalYieldGenerated(uint termId) public view returns (uint) {
        LibYieldGenerationStorage.YieldGeneration storage yield = LibYieldGenerationStorage
            ._yieldStorage()
            .yields[termId];

        uint totalWithdrawnYield;

        address[] memory arrayToCheck = yield.yieldUsers;
        uint arrayLength = arrayToCheck.length;

        for (uint i; i < arrayLength; ) {
            totalWithdrawnYield += yield.withdrawnYield[arrayToCheck[i]];

            /// @custom:unchecked-block without risk, i can't be higher than arrayLength
            unchecked {
                ++i;
            }
        }

        uint sharesInEth = LibYieldGeneration._sharesToEth(termId, yield);

        if (sharesInEth > yield.currentTotalDeposit) {
            return totalWithdrawnYield + sharesInEth - yield.currentTotalDeposit;
        } else {
            return totalWithdrawnYield;
        }
    }

    /// @notice Get all the terms a participant is part of
    /// @param participant the participant address
    /// @return an array with the term ids the participant is part of
    function getAllJoinedTerms(address participant) public view returns (uint[] memory) {
        LibTermStorage.TermStorage storage termStorage = LibTermStorage._termStorage();
        uint[] memory participantTermIds = termStorage.participantToTermId[participant];
        return participantTermIds;
    }

    /// @notice Get all the terms a participant is part of by a given state
    /// @param participant the participant address
    /// @param state the term state
    /// @return an array with the term ids the participant is part of, giving the state of the term
    function getJoinedTermsByState(
        address participant,
        LibTermStorage.TermStates state
    ) public view returns (uint[] memory) {
        uint[] memory joinedTerms = getAllJoinedTerms(participant);
        uint[] memory temporaryArray = new uint[](joinedTerms.length);
        uint termsCounter;
        uint joinedTermsLength = joinedTerms.length;

        for (uint i; i < joinedTermsLength; ) {
            if (LibTermStorage._termStorage().terms[joinedTerms[i]].state == state) {
                temporaryArray[termsCounter] = joinedTerms[i];

                /// @custom:unchecked-block without risk, termsCounter can't be higher than joinedTerms length
                unchecked {
                    ++termsCounter;
                }
            }

            /// @custom:unchecked-block without risk, i can't be higher than joinedTerms length
            unchecked {
                ++i;
            }
        }

        uint[] memory userTermsByState = new uint[](termsCounter);

        for (uint i; i < termsCounter; ) {
            userTermsByState[i] = temporaryArray[i];
            unchecked {
                ++i;
            }
        }

        return userTermsByState;
    }

    /// @notice checks if the money pot is frozen for a participant
    /// @param _participant the user to check
    /// @param _termId the fund id
    /// @return _isMoneyPotFrozen true if the money pot is frozen
    function _checkFrozenMoneyPot(
        address _participant,
        uint _termId
    ) internal view returns (bool _isMoneyPotFrozen) {
        LibFundStorage.Fund storage fund = LibFundStorage._fundStorage().funds[_termId];
        LibCollateralStorage.Collateral storage collateral = LibCollateralStorage
            ._collateralStorage()
            .collaterals[_termId];

        if (fund.expelledBeforeBeneficiary[_participant]) {
            _isMoneyPotFrozen = false;
        } else {
            uint neededCollateral = (110 * getRemainingCyclesContributionWei(_termId)) / 100; // 1.1 x RCC

            if (collateral.collateralMembersBank[_participant] < neededCollateral) {
                _isMoneyPotFrozen = true;
            } else {
                _isMoneyPotFrozen = false;
            }
        }
    }
}<|MERGE_RESOLUTION|>--- conflicted
+++ resolved
@@ -61,21 +61,6 @@
         return (lastTermId, nextTermId);
     }
 
-<<<<<<< HEAD
-    ///  @notice Gets the remaining registration period for a term
-    ///  @param termId the term id
-    ///  @return remaining contribution period
-    function getRemainingRegistrationTime(uint termId) public view returns (uint) {
-        LibTermStorage.Term storage term = LibTermStorage._termStorage().terms[termId];
-        LibCollateralStorage.Collateral storage collateral = LibCollateralStorage
-            ._collateralStorage()
-            .collaterals[termId];
-        if (collateral.firstDepositTime == 0 || block.timestamp >= collateral.firstDepositTime + term.registrationPeriod) {
-            return 0;
-        } else {
-            return collateral.firstDepositTime + term.registrationPeriod - block.timestamp;
-        }
-=======
     /// @notice Gets the term object
     /// @param termId the term id
     /// @return the term object
@@ -180,7 +165,6 @@
         return
             (((totalYieldGenerated(termId) * 10 ** 18) / yield.currentTotalDeposit) * 365 days) /
             elaspedTime;
->>>>>>> 8de236bc
     }
 
     /// @notice Gets the remaining positions in a term and the corresponding security amount
@@ -190,14 +174,10 @@
     /// @return securityAmount an array with the security amount for each available position
     function getAvailablePositionsAndSecurityAmount(
         uint termId
-    ) public view returns (uint[] memory, uint[] memory) {
+    ) external view returns (uint[] memory, uint[] memory) {
         LibCollateralStorage.Collateral storage collateral = LibCollateralStorage
             ._collateralStorage()
             .collaterals[termId];
-
-        if (collateral.state != LibCollateralStorage.CollateralStates.AcceptingCollateral) {
-            return(new uint[](0), new uint[](0));
-        }
 
         uint depositorsLength = collateral.depositors.length;
         uint[] memory availablePositions = new uint[](depositorsLength);
@@ -244,42 +224,8 @@
         return (availablePositionsArray, securityAmountArray);
     }
 
-<<<<<<< HEAD
-    function getSummary(uint termId) external view returns (LibTermStorage.Term memory, 
-                                                            LibCollateralStorage.Collateral memory,
-                                                            LibFundStorage.Fund memory,
-                                                            LibYieldGenerationStorage.YieldGeneration memory,
-                                                            uint[] memory, uint[] memory,
-                                                            uint, uint, uint, uint, uint,) {
-
-        (uint[] memory joinPositions, uint[] memory joinAmounts) = getAvailablePositionsAndSecurityAmount(termId);
-
-        /*uint collateralLimit;
-        if (!fund.isBeneficiary[depositor]) {
-            collateralLimit = getToCollateralConversionRate(term.contributionAmount * 10 ** 18);
-        } else {
-            collateralLimit = getRemainingCyclesContributionWei(termId);
-        }*/
-
-        return (LibTermStorage._termStorage().terms[termId],
-                LibCollateralStorage._collateralStorage().collaterals[termId],
-                LibFundStorage._fundStorage.funds[termId],
-                LibYieldGenerationStorage._yieldStorage().yields[termId],
-                joinPositions,
-                joinAmounts,
-                getRemainingRegistrationTime(termId),
-                getRemainingContributionTime(termId),
-                getRemainingCycleTime(termId),
-                getRemainingCycles(termId),
-                getRemainingCyclesContributionWei(termId),
-                getLatestPrice(),
-                )
-    }
-
-=======
     /// @notice Gets the remaining registration period for a term
     /// @dev Revert if nobody has deposited
->>>>>>> 8de236bc
     /// @param termId the term id
     /// @return remaining contribution period
     function getRemainingRegistrationTime(uint termId) external view returns (uint) {
@@ -320,7 +266,7 @@
     /// @notice Get the term's remaining time in the current cycle
     /// @param termId the term id
     /// @return remaining time in the current cycle
-    function getRemainingCycleTime(uint termId) public view returns (uint) {
+    function getRemainingCycleTime(uint termId) external view returns (uint) {
         LibFundStorage.Fund storage fund = LibFundStorage._fundStorage().funds[termId];
         LibTermStorage.Term storage term = LibTermStorage._termStorage().terms[termId];
         uint cycleEndTimestamp = term.cycleTime * fund.currentCycle + fund.fundStart;
@@ -711,12 +657,6 @@
         return fund.expelledBeforeBeneficiary[user];
     }
 
-<<<<<<< HEAD
-    /// @notice returns the time left to contribute for this cycle
-    /// @param termId the fund id
-    /// @return the time left to contribute
-    function getRemainingContributionTime(uint termId) public view returns (uint) {
-=======
     /// @notice Gets the conversion rate of an amount in ETH to USD
     /// @param ethAmount The amount in ETH
     /// @return uint converted amount in USD correct to 18 decimals
@@ -740,7 +680,6 @@
     /// @param termId the term id
     /// @return remaining cycles contribution in wei
     function getRemainingCyclesContributionWei(uint termId) public view returns (uint) {
->>>>>>> 8de236bc
         LibFundStorage.Fund storage fund = LibFundStorage._fundStorage().funds[termId];
         LibTermStorage.Term storage term = LibTermStorage._termStorage().terms[termId];
 
