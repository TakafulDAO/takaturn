--- conflicted
+++ resolved
@@ -37,11 +37,7 @@
     ///                        fund start time in seconds, fund end time in seconds, current
     ///                        cycle, expelled participants, total amount of cycles, yield
     ///                        start time in seconds, total deposit in wei, current total
-<<<<<<< HEAD
     ///                        deposit in wei, total shares, users opted in for yield
-=======
-    ///                        deposit in wei, total shares
->>>>>>> f39aec86
     function getTermRelatedSummary(
         uint termId
     )
@@ -103,7 +99,6 @@
     /// @param user the depositor address
     /// @param termId the collateral id
     /// @return userRelated an object that contains the following values:
-<<<<<<< HEAD
     ///                     user is collateral member, user is undercollaterized,
     ///                     current collateral balance, received collateral from defaults,
     ///                     initial deposited collateral, collateral expulsion limit,
@@ -115,17 +110,6 @@
     ///                     amount of collateral deposited in yield pool,
     ///                     amount of collateral withdrawn from yield pool,
     ///                     available yield to withdraw, amount of yield withdrawn, yield to be distributed
-=======
-    ///                     user is collateral member, user is participant, user have been
-    ///                     beneficiary, user paid current cycle, user paid next cycle, user
-    ///                     enabled auto pay, user money pot is frozen, user has opted in for
-    ///                     yield generation an array of uints that contains the following values:
-    ///                     current users locked collateral balance in wei, current users
-    ///                     unlocked collateral balance in wei, initial users deposit in wei,
-    ///                     expulsion limit, beneficiaries pool, cycle of expulsion if applies
-    //                      withdrawn yield, withdrawn collateral from yield, available yield,
-    ///                     deposited collateral by user on yield, amount of yield distributed
->>>>>>> f39aec86
     function getUserRelatedSummary(
         address user,
         uint termId
@@ -140,15 +124,10 @@
             .yields[termId];
 
         bool beneficiary = fund.isBeneficiary[user]; // true if user has been beneficiary
-<<<<<<< HEAD
         uint cycle = fund.currentCycle; // The current cycle no.
 
         userRelated.collateralMember = collateral.isCollateralMember[user]; // true if member
         userRelated.isUnderCollaterized = LibCollateral._isUnderCollaterized(termId, user); // checks if user is undercollaterized
-=======
-
-        userRelated.collateralMember = collateral.isCollateralMember[user]; // true if member
->>>>>>> f39aec86
         userRelated.membersBank = collateral.collateralMembersBank[user];
         userRelated.paymentBank = collateral.collateralPaymentBank[user];
         userRelated.deposited = collateral.collateralDepositByUser[user];
@@ -158,15 +137,10 @@
         userRelated.nextCyclePaid = fund.paidNextCycle[user]; // true if has paid next cycle
         userRelated.autoPayer = fund.autoPayEnabled[user]; // true if enabled auto pay
         userRelated.moneyPotFrozen = _checkFrozenMoneyPot(user, termId); // true if money pot is frozen
-<<<<<<< HEAD
         userRelated.exemptedThisCycle = fund.isExemptedOnCycle[cycle].exempted[user];
         userRelated.currentCycle = cycle;   
         userRelated.yieldMember = yield.hasOptedIn[user]; // true if deposit on yield
         userRelated.withdrawableBalance = getWithdrawableUserBalance(user); // Gets the amount of collateral the user can withdraw right now
-        
-=======
-        userRelated.yieldMember = yield.hasOptedIn[user]; // true if deposit on yield
->>>>>>> f39aec86
 
         if (collateral.state != LibCollateralStorage.CollateralStates.AcceptingCollateral) {
             uint limit;
@@ -182,19 +156,11 @@
             userRelated.cycleExpelled = fund.cycleOfExpulsion[user];
 
             if (yield.hasOptedIn[user]) {
-<<<<<<< HEAD
                 userRelated.collateralDepositedInYield = yield.depositedCollateralByUser[user];
                 userRelated.collateralWithdrawnFromYield = yield.withdrawnCollateral[user];
                 userRelated.yieldAvailable = yield.availableYield[user];
                 userRelated.yieldWithdrawn = yield.withdrawnYield[user];
                 userRelated.distributedYield = LibYieldGeneration._unwithdrawnUserYieldGenerated(
-=======
-                userRelated.yieldWithdrawn = yield.withdrawnYield[user];
-                userRelated.collateralWithdrawnFromYield = yield.withdrawnCollateral[user];
-                userRelated.yieldAvailable = yield.availableYield[user];
-                userRelated.collateralDepositedInYield = yield.depositedCollateralByUser[user];
-                userRelated.ditributedYield = LibYieldGeneration._unwithdrawnUserYieldGenerated(
->>>>>>> f39aec86
                     termId,
                     user
                 );
