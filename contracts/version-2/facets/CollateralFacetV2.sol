--- conflicted
+++ resolved
@@ -82,13 +82,8 @@
             collateral,
             fund
         );
-
-<<<<<<< HEAD
-        
-
         
         if (nonBeneficiaryCounter > 0) { // This case can only happen when what?
-
             // Exempt non beneficiaries from paying an early expellant's cycle
             uint expellantsLength = expellants.length;
             for (uint i; i < expellantsLength; ) {
@@ -100,11 +95,6 @@
             }
 
             // Finally, divide the share equally among non-beneficiaries //todo: check if this is still needed
-=======
-        // Finally, divide the share equally among non-beneficiaries //todo: check if this is still needed
-        if (nonBeneficiaryCounter > 0) {
-            // This case can only happen when what?
->>>>>>> dfc875a4
             collateralToDistribute = collateralToDistribute / nonBeneficiaryCounter;
             for (uint i; i < nonBeneficiaryCounter; ) {
                 collateral.collateralPaymentBank[nonBeneficiaries[i]] += collateralToDistribute;
@@ -129,8 +119,7 @@
         address[] memory _nonBeneficiaries
     ) internal {
         if (!_fund.isBeneficiary[_expellant]) {
-
-            uint expellantBeneficiaryCycle; // TODO: Get the cycle of the expellant
+            uint expellantBeneficiaryCycle = 99; // TODO: Get the cycle of the expellant
 
             for (uint i; i < _nonBeneficiaryCounter; ) {
                 _fund.isExemptedOnCycle[expellantBeneficiaryCycle].exempted[_nonBeneficiaries[i]] = true;
@@ -146,7 +135,9 @@
     /// @notice Called by each member after during or at the end of the term to withraw collateral
     /// @dev This follows the pull-over-push pattern.
     /// @param termId term id
-    function withdrawCollateral(uint termId) external {
+    function withdrawCollateral(
+        uint termId
+    ) external {
         LibCollateralV2.Collateral storage collateral = LibCollateralV2
             ._collateralStorage()
             .collaterals[termId];
@@ -165,7 +156,7 @@
 
             _withdrawFromYield(termId, msg.sender, userCollateral, yield);
             (success, ) = payable(msg.sender).call{value: userCollateral}("");
-
+            
             --collateral.counterMembers; // todo: Is this needed?
 
             emit OnCollateralWithdrawal(termId, msg.sender, userCollateral);
@@ -173,8 +164,7 @@
         // Or withdraw partially
         else if (collateral.state == LibCollateralV2.CollateralStates.CycleOngoing) {
             // Everything above 1.5 X remaining cycles contribution (RCC) can be withdrawn
-            uint minRequiredCollateral = (IGettersV2(address(this))
-                .getRemainingCyclesContributionWei(termId) * 15) / 10; // 1.5 X RCC in wei
+            uint minRequiredCollateral = IGettersV2(address(this)).getRemainingCyclesContributionWei(termId) * 15 / 10; // 1.5 X RCC in wei
 
             // Collateral must be higher than 1.5 X RCC
             if (userCollateral > minRequiredCollateral) {
@@ -186,6 +176,7 @@
 
                 emit OnCollateralWithdrawal(termId, msg.sender, allowedWithdrawal);
             }
+
         }
 
         require(success, "Withdraw failed");
@@ -256,7 +247,7 @@
             collateral.collateralPaymentBank[depositor] = 0;
             uint withdrawnYield = _withdrawFromYield(termId, depositor, amount, yield);
 
-            totalToWithdraw += (amount + paymentAmount + withdrawnYield);
+            totalToWithdraw += (amount + paymentAmount + withdrawnYield); 
 
             unchecked {
                 ++i;
@@ -326,38 +317,29 @@
             _term.contributionAmount * 10 ** 18
         );
 
+
         // Determine who will be expelled and who will just pay the contribution from their collateral.
         for (uint i; i < _defaulters.length; ) {
+
             LibCollateralV2.DefaulterState memory defaulterState;
             defaulterState.isBeneficiary = _fund.isBeneficiary[_defaulters[i]];
             uint collateralAmount = _collateral.collateralMembersBank[_defaulters[i]];
-            if (defaulterState.isBeneficiary) {
-                // Has the user been beneficiary?
-                if (_isUnderCollaterized(_term.termId, _defaulters[i])) {
-                    // Is the collateral below 1.0 X RCC?
-                    if (_fund.beneficiariesFrozenPool[_defaulters[i]]) {
-                        // Is the pool currently frozen?
-                        if (collateralAmount >= contributionAmountWei) {
-                            // Does the user's collateral cover a cycle?
+            if (defaulterState.isBeneficiary) { // Has the user been beneficiary?
+                if (_isUnderCollaterized(_term.termId, _defaulters[i])) { // Is the collateral below 1.0 X RCC?
+                    if (_fund.beneficiariesFrozenPool[_defaulters[i]]) { // Is the pool currently frozen?
+                        if (collateralAmount >= contributionAmountWei) { // Does the user's collateral cover a cycle?
                             defaulterState.payWithCollateral = true; // Pay with collateral
                             defaulterState.payWithFrozenPool = false; // Does not pay with frozen pool
                             defaulterState.gettingExpelled = false; // Not expelled
                         } else {
                             // We don't have to check exact amounts because the pool would always be deducted by consistent amounts
-                            if (_fund.beneficiariesPool[_defaulters[i]] > 0) {
-                                // Does the frozen stable token portion of the pool contain anything?
+                            if (_fund.beneficiariesPool[_defaulters[i]] > 0) { // Does the frozen stable token portion of the pool contain anything?
                                 defaulterState.payWithCollateral = false; // Do not pay with collateral
                                 defaulterState.payWithFrozenPool = true; // Pay with frozen pool
                                 defaulterState.gettingExpelled = false; // Not expelled
                             } else {
                                 // Is whatever is left from the collateral + received collateral portion of money pool below 1.0 X RCC?
-                                if (
-                                    collateralAmount +
-                                        _collateral.collateralPaymentBank[_defaulters[i]] >=
-                                    IGettersV2(address(this)).getRemainingCyclesContributionWei(
-                                        _term.termId
-                                    )
-                                ) {
+                                if (collateralAmount + _collateral.collateralPaymentBank[_defaulters[i]] >= IGettersV2(address(this)).getRemainingCyclesContributionWei(_term.termId)) {
                                     defaulterState.payWithCollateral = true; // Pay with collateral
                                     defaulterState.payWithFrozenPool = true; // Pay with frozen pool
                                     defaulterState.gettingExpelled = false; // Not expelled
@@ -391,13 +373,14 @@
             }
 
             distributedCollateral += _payDefaulterContribution(
-                _collateral,
-                _fund,
-                _term,
-                _defaulters[i],
-                contributionAmountWei,
-                defaulterState
-            );
+                                        _collateral,
+                                        _fund,
+                                        _term,
+                                        _defaulters[i],
+                                        contributionAmountWei,
+                                        defaulterState
+                                    );
+            
 
             if (defaulterState.gettingExpelled) {
                 expellants[i] = _defaulters[i];
@@ -423,7 +406,7 @@
         address _defaulter,
         uint _contributionAmountWei,
         LibCollateralV2.DefaulterState memory _defaulterState
-    ) internal returns (uint distributedCollateral) {
+    ) internal returns (uint distributedCollateral) { 
         LibYieldGeneration.YieldGeneration storage yield = LibYieldGeneration
             ._yieldStorage()
             .yields[_term.termId];
@@ -433,16 +416,12 @@
             if (_defaulterState.gettingExpelled) {
                 if (_defaulterState.isBeneficiary) {
                     uint remainingCollateral = _collateral.collateralMembersBank[_defaulter];
-<<<<<<< HEAD
                     _withdrawFromYield(
                         _term.termId,
                         _defaulter,
                         remainingCollateral,
                         yield
                     );
-=======
-                    _withdrawFromYield(_term.termId, _defaulter, remainingCollateral, yield);
->>>>>>> dfc875a4
 
                     distributedCollateral += remainingCollateral; // This will be distributed later
                     _collateral.collateralMembersBank[_defaulter] = 0;
@@ -451,8 +430,14 @@
 
                 // Expelled
                 _collateral.isCollateralMember[_defaulter] = false;
+                
             } else {
-                _withdrawFromYield(_term.termId, _defaulter, _contributionAmountWei, yield);
+                _withdrawFromYield(
+                    _term.termId,
+                    _defaulter,
+                    _contributionAmountWei,
+                    yield
+                );
 
                 // Subtract contribution from defaulter and add to beneficiary.
                 _collateral.collateralMembersBank[_defaulter] -= _contributionAmountWei;
@@ -460,6 +445,7 @@
 
                 emit OnCollateralLiquidated(_term.termId, _defaulter, _contributionAmountWei);
             }
+            
         }
         if (_defaulterState.payWithFrozenPool && !_defaulterState.payWithCollateral) {
             _fund.beneficiariesPool[_defaulter] -= _term.contributionAmount;
@@ -475,38 +461,34 @@
             );
 
             if (remainingCollateral > 0) {
-                _withdrawFromYield(_term.termId, _defaulter, remainingCollateral, yield);
-
-                emit OnCollateralLiquidated(_term.termId, _defaulter, remainingCollateral);
+                _withdrawFromYield(
+                    _term.termId,
+                    _defaulter,
+                    remainingCollateral,
+                    yield
+                );
+
+                emit OnCollateralLiquidated(
+                    _term.termId,
+                    _defaulter,
+                    remainingCollateral
+                );
             }
             if (_defaulterState.gettingExpelled) {
                 distributedCollateral += (remainingCollateral + remainingCollateralFromPayments);
                 _collateral.collateralMembersBank[_defaulter] = 0;
                 _collateral.collateralPaymentBank[_defaulter] = 0;
-                emit OnFrozenMoneyPotLiquidated(
-                    _term.termId,
-                    _defaulter,
-                    remainingCollateralFromPayments
-                );
+                emit OnFrozenMoneyPotLiquidated(_term.termId, _defaulter, remainingCollateralFromPayments);
             } else {
                 // Remaining collateral is always less than contribution amount if/when we reach this
-                if (remainingCollateral > 0) {
-                    // Remove any last remaining collateral
+                if (remainingCollateral > 0) { // Remove any last remaining collateral
                     uint toDeductFromPayments = contributionAmountWei - remainingCollateral;
                     _collateral.collateralMembersBank[_defaulter] = 0;
                     _collateral.collateralPaymentBank[_defaulter] -= toDeductFromPayments;
-                    emit OnFrozenMoneyPotLiquidated(
-                        _term.termId,
-                        _defaulter,
-                        remainingCollateralFromPayments
-                    );
+                    emit OnFrozenMoneyPotLiquidated(_term.termId, _defaulter, remainingCollateralFromPayments);
                 } else {
                     _collateral.collateralPaymentBank[_defaulter] -= contributionAmountWei;
-                    emit OnFrozenMoneyPotLiquidated(
-                        _term.termId,
-                        _defaulter,
-                        contributionAmountWei
-                    );
+                    emit OnFrozenMoneyPotLiquidated(_term.termId, _defaulter, contributionAmountWei);
                 }
 
                 _collateral.collateralPaymentBank[beneficiary] += _contributionAmountWei;
@@ -530,8 +512,7 @@
         uint depositorsLength = _collateral.depositors.length;
         for (uint i; i < depositorsLength; ) {
             currentDepositor = _collateral.depositors[i];
-            if (
-                !_fund.isBeneficiary[currentDepositor] &&
+            if (!_fund.isBeneficiary[currentDepositor] &&
                 _collateral.isCollateralMember[currentDepositor]
             ) {
                 nonBeneficiaries[nonBeneficiaryCounter] = currentDepositor;
